'use strict';

const assert = require('assert');
<<<<<<< HEAD

const data = require('../settings/test');
=======
const settings = require('../settings/test');
const Actor = require('../types/actor');
>>>>>>> 4bb9b3c0

describe('@fabric/core/types/actor', function () {
  describe('Actor', function () {
    xit('is available from @fabric/core', function () {
      assert.equal(Actor instanceof Function, true);
    });

    it('can smoothly create a new actor', function () {
      const actor = new Actor();
      assert.ok(actor);
      assert.ok(actor.id);
    });

<<<<<<< HEAD
    it('provides a risk indicator when seed is provided', function () {
      const actor = new Actor({
        content: 'Hello again, world!',
        seed: data.key.seed
=======
    it('can sign some data', function () {
      const actor = new Actor({
        content: 'Hello again, world!'
>>>>>>> 4bb9b3c0
      });

      actor.sign();

      assert.ok(actor);
      assert.ok(actor.signature);
<<<<<<< HEAD
      assert.strictEqual(actor.id, '127a647890f14e2c7449b1eb625c90baa6e1e9345a0d4c672b6549dec339c995');
      assert.strictEqual(actor.private, true);
    });

    it('can uniquely identify some known string', function () {
      const actor = new Actor('Hello again, world!');

      actor.sign();

      assert.ok(actor);
      assert.ok(actor.id);
      assert.ok(actor.signature);
      assert.strictEqual(actor.id, '34b2898c0bb136a12db724d359ca2e514d927f7396e8d214b72afd7d8f68bce5');
    });

    it('can uniquely identify some known object', function () {
      const actor = new Actor({ content: 'Hello again, world!' });

      actor.sign();

      assert.ok(actor);
      assert.ok(actor.signature);
      assert.strictEqual(actor.id, '2ac9486cffac330ca9e2a748675b34676f27f1ba88582027fbfd2e1fbf4173b8');
    });

    it('can uniquely identify some known buffer', function () {
      const buffer = Buffer.from('Hello again, world!', 'utf8');
      const actor = new Actor(buffer);
=======
      assert.strictEqual(actor.id, '2ac9486cffac330ca9e2a748675b34676f27f1ba88582027fbfd2e1fbf4173b8');
    });

    it('can sign some data with a known seed', function () {
      const actor = new Actor({
        content: 'Hello again, world!',
        seed: settings.key.seed
      });
>>>>>>> 4bb9b3c0

      actor.sign();

      assert.ok(actor);
      assert.ok(actor.signature);
<<<<<<< HEAD
      assert.strictEqual(actor.id, 'a417d5bea019922f709acc60e62ec6a0de875c8838009a676fbe89c1d4b8745c');
=======
      assert.strictEqual(actor.id, '127a647890f14e2c7449b1eb625c90baa6e1e9345a0d4c672b6549dec339c995');
>>>>>>> 4bb9b3c0
    });
  });
});<|MERGE_RESOLUTION|>--- conflicted
+++ resolved
@@ -1,13 +1,8 @@
 'use strict';
 
 const assert = require('assert');
-<<<<<<< HEAD
-
-const data = require('../settings/test');
-=======
 const settings = require('../settings/test');
 const Actor = require('../types/actor');
->>>>>>> 4bb9b3c0
 
 describe('@fabric/core/types/actor', function () {
   describe('Actor', function () {
@@ -21,23 +16,16 @@
       assert.ok(actor.id);
     });
 
-<<<<<<< HEAD
     it('provides a risk indicator when seed is provided', function () {
       const actor = new Actor({
         content: 'Hello again, world!',
-        seed: data.key.seed
-=======
-    it('can sign some data', function () {
-      const actor = new Actor({
-        content: 'Hello again, world!'
->>>>>>> 4bb9b3c0
+        seed: settings.key.seed
       });
 
       actor.sign();
 
       assert.ok(actor);
       assert.ok(actor.signature);
-<<<<<<< HEAD
       assert.strictEqual(actor.id, '127a647890f14e2c7449b1eb625c90baa6e1e9345a0d4c672b6549dec339c995');
       assert.strictEqual(actor.private, true);
     });
@@ -66,26 +54,12 @@
     it('can uniquely identify some known buffer', function () {
       const buffer = Buffer.from('Hello again, world!', 'utf8');
       const actor = new Actor(buffer);
-=======
-      assert.strictEqual(actor.id, '2ac9486cffac330ca9e2a748675b34676f27f1ba88582027fbfd2e1fbf4173b8');
-    });
-
-    it('can sign some data with a known seed', function () {
-      const actor = new Actor({
-        content: 'Hello again, world!',
-        seed: settings.key.seed
-      });
->>>>>>> 4bb9b3c0
 
       actor.sign();
 
       assert.ok(actor);
       assert.ok(actor.signature);
-<<<<<<< HEAD
       assert.strictEqual(actor.id, 'a417d5bea019922f709acc60e62ec6a0de875c8838009a676fbe89c1d4b8745c');
-=======
-      assert.strictEqual(actor.id, '127a647890f14e2c7449b1eb625c90baa6e1e9345a0d4c672b6549dec339c995');
->>>>>>> 4bb9b3c0
     });
   });
 });