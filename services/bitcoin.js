--- conflicted
+++ resolved
@@ -90,16 +90,12 @@
     });
 
     if (this.settings.fullnode) {
-<<<<<<< HEAD
       console.warn('[SERVICES:BITCOIN]', 'Will run an internal Full Node as "fullnode" has been specified in Service configuration.');
-=======
->>>>>>> f6d1aab2
       this.fullnode = new this.provider.FullNode({
         agent: this.UAString,
         port: this.provider.port,
         network: this.settings.network,
         bip37: true, // TODO: verify SPV implementation
-<<<<<<< HEAD
         // listen: this.settings.fullnode,
         listen: true,
         http: false,
@@ -108,18 +104,7 @@
         memory: true,
         workers: true,
         loader: require,
-        // maxOutbound: 1
-        maxOutbound: 16
-=======
-        listen: true,
-        http: false,
-        httpPort: 19999,
-        logLevel: 'debug',
-        memory: true,
-        workers: true,
-        loader: require,
         maxOutbound: 1
->>>>>>> f6d1aab2
       });
     }
 
@@ -519,10 +504,7 @@
       host: '127.0.0.1',
       // port: 18444
       // port: this.fullnode.pool.options.port
-<<<<<<< HEAD
       // port: this.spv.pool.options.port
-=======
->>>>>>> f6d1aab2
       port: this.provider.port
     });
 
@@ -645,7 +627,6 @@
    */
   async start () {
     if (this.settings.verbosity >= 4) console.log('[SERVICES:BITCOIN]', `Starting for network "${this.settings.network}"...`);
-<<<<<<< HEAD
 
     try {
       await this.wallet.start();
@@ -654,10 +635,6 @@
     }
 
     await this._startLocalNode();
-=======
-    await this.wallet.start();
-    // await this._startLocalNode();
->>>>>>> f6d1aab2
     // await this._connectToSeedNodes();
     // await this._connectToEdgeNodes();
     await this._connectSPV();
