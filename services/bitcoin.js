--- conflicted
+++ resolved
@@ -96,13 +96,6 @@
       peers: [],
       port: 18333, // P2P port
       rpcport: 18332, // RPC port
-<<<<<<< HEAD
-      interval: 10 * 60 * 1000, // every 10 minutes, write a checkpoint
-      verbosity: 2
-    }, settings);
-
-    if (this.settings.verbosity >= 4) console.debug('[DEBUG]', 'Instance of Bitcoin service created, settings:', this.settings);
-=======
       interval: 60000, // 10 * 60 * 1000, // every 10 minutes, write a checkpoint
       verbosity: 2
     }, settings);
@@ -115,7 +108,6 @@
     };
 
     if (this.settings.debug && this.settings.verbosity >= 4) console.debug('[DEBUG]', 'Instance of Bitcoin service created, settings:', this.settings);
->>>>>>> 5fe41c5b
 
     // Bcoin for JS full node
     // bcoin.set(this.settings.network);
@@ -974,31 +966,9 @@
       }
     });
 
-<<<<<<< HEAD
-    await this.zmq.start();
-    return this;
-  }
-
-  async _startLocalNode () {
-    const self = this;
-
-    if (this.settings.verbosity >= 4) console.debug('[SERVICES:BITCOIN]', `Starting fullnode for network "${this.settings.network}"...`);
-
-    /* for (const candidate of this.settings.seeds) {
-      let parts = candidate.split(':');
-      let addr = new NetAddress({
-        host: parts[0],
-        port: parseInt(parts[1]) || this.provider.port
-      });
-
-      let peer = this.fullnode.pool.createOutbound(addr);
-      this.fullnode.pool.peers.add(peer);
-    } */
-=======
     this.zmq.on('error', (err) => {
       console.error('[ZMQ] Error:', err);
     });
->>>>>>> 5fe41c5b
 
     this.zmq.on('connect', () => {
       console.log('[ZMQ] Connected to Bitcoin node');
@@ -1008,12 +978,8 @@
       console.log('[ZMQ] Disconnected from Bitcoin node');
     });
 
-<<<<<<< HEAD
-    if (this.settings.verbosity >= 4) console.debug('[SERVICES:BITCOIN]', `Full Node for network "${this.settings.network}" started!`);
-=======
     await this.zmq.start();
     if (this.settings.debug) console.log('[AUDIT]', 'ZMQ Started.');
->>>>>>> 5fe41c5b
   }
 
   async generateBlock (address) {
@@ -1115,17 +1081,6 @@
   }
 
   async _makeRPCRequest (method, params = []) {
-<<<<<<< HEAD
-    if (this.settings.debug) console.debug('[FABRIC:BITCOIN]', `RPC request: ${method}(${params})`);
-    return new Promise((resolve, reject) => {
-      if (!this.rpc) return reject(new Error('RPC manager does not exist'));
-      try {
-        this.rpc.request(method, params, function responseHandler (err, response) {
-          if (err) return reject(new Error(err.error ? JSON.parse(JSON.parse(err.error)) : err));
-          return resolve(response.result);
-        });
-      } catch (exception) {
-=======
     if (this.settings.mode === 'fabric') {
       // In fabric mode, handle requests locally
       switch (method) {
@@ -1188,7 +1143,6 @@
         });
       } catch (exception) {
         if (this.settings.debug) console.debug('[FABRIC:BITCOIN]', 'RPC request failed with exception:', exception);
->>>>>>> 5fe41c5b
         return reject(new Error(`RPC request failed: ${exception.message}`));
       }
     });
@@ -1916,31 +1870,11 @@
   }
 
   async _waitForBitcoind (maxAttempts = 30, initialDelay = 1000) {
-<<<<<<< HEAD
-=======
     if (this.settings.debug) console.debug('[FABRIC:BITCOIN]', 'Waiting for bitcoind to be ready...');
->>>>>>> 5fe41c5b
     let attempts = 0;
     let delay = initialDelay;
 
     while (attempts < maxAttempts) {
-<<<<<<< HEAD
-      if (await this._isBitcoindOnline()) {
-        if (this.settings.debug) console.debug('[FABRIC:BITCOIN]', 'Bitcoind is online!');
-        return true;
-      }
-
-      attempts++;
-      if (attempts < maxAttempts) {
-        if (this.settings.debug) console.debug('[FABRIC:BITCOIN]', `Waiting for bitcoind to come online (attempt ${attempts}/${maxAttempts})...`);
-        await new Promise(resolve => setTimeout(resolve, delay));
-        // Exponential backoff with a max delay of 10 seconds
-        delay = Math.min(delay * 1.5, 10000);
-      }
-    }
-
-    throw new Error('Timed out waiting for bitcoind to come online');
-=======
       try {
         if (this.settings.debug) console.debug('[FABRIC:BITCOIN]', `Attempt ${attempts + 1}/${maxAttempts} to connect to bitcoind...`);
         
@@ -1972,7 +1906,6 @@
         delay = Math.min(delay * 1.5, 10000); // Exponential backoff with max 10s delay
       }
     }
->>>>>>> 5fe41c5b
   }
 
   async createLocalNode () {
@@ -2043,15 +1976,10 @@
     if (this.settings.managed) {
       // Ensure storage directory exists
       await mkdirp(datadir);
-<<<<<<< HEAD
-
-      // Spawn process
-=======
       if (this.settings.debug) console.debug('[FABRIC:BITCOIN]', 'Storage directory created:', datadir);
 
       // Spawn process
       if (this.settings.debug) console.debug('[FABRIC:BITCOIN]', 'Spawning bitcoind process...');
->>>>>>> 5fe41c5b
       const child = children.spawn('bitcoind', params);
 
       // Store the child process reference
@@ -2111,11 +2039,7 @@
       // Handle unhandled promise rejections
       process.on('unhandledRejection', async (reason, promise) => {
         console.error('[FABRIC:BITCOIN]', 'Unhandled rejection at:', promise, 'reason:', reason);
-<<<<<<< HEAD
-        await cleanup();
-=======
         // await cleanup();
->>>>>>> 5fe41c5b
         this.emit('error', reason);
       });
 
@@ -2263,19 +2187,11 @@
    * Stop the Bitcoin service.
    */
   async stop () {
-<<<<<<< HEAD
-    console.debug('[FABRIC:BITCOIN]', 'Stopping Bitcoin service...');
+    if (this.settings.debug) console.debug('[FABRIC:BITCOIN]', 'Stopping Bitcoin service...');
 
     // Remove all event listeners
     this.removeAllListeners();
 
-=======
-    if (this.settings.debug) console.debug('[FABRIC:BITCOIN]', 'Stopping Bitcoin service...');
-
-    // Remove all event listeners
-    this.removeAllListeners();
-
->>>>>>> 5fe41c5b
     // Stop the heartbeat interval if it exists
     if (this._heart) {
       clearInterval(this._heart);
@@ -2284,31 +2200,19 @@
 
     // Stop the wallet
     if (this.wallet) {
-<<<<<<< HEAD
-      console.debug('[FABRIC:BITCOIN]', 'Stopping wallet...');
-=======
       if (this.settings.debug) console.debug('[FABRIC:BITCOIN]', 'Stopping wallet...');
->>>>>>> 5fe41c5b
       await this.wallet.stop();
     }
 
     // Stop the ZMQ service
     if (this.zmq) {
-<<<<<<< HEAD
-      console.debug('[FABRIC:BITCOIN]', 'Stopping ZMQ...');
-=======
       if (this.settings.debug) console.debug('[FABRIC:BITCOIN]', 'Stopping ZMQ...');
->>>>>>> 5fe41c5b
       await this.zmq.stop();
     }
 
     // Kill the Bitcoin node process if it exists
     if (this._nodeProcess) {
-<<<<<<< HEAD
-      console.debug('[FABRIC:BITCOIN]', 'Killing Bitcoin node process...');
-=======
       if (this.settings.debug) console.debug('[FABRIC:BITCOIN]', 'Killing Bitcoin node process...');
->>>>>>> 5fe41c5b
       try {
         this._nodeProcess.kill('SIGKILL');
         console.debug('[FABRIC:BITCOIN]', 'Process killed');
@@ -2318,30 +2222,18 @@
       this._nodeProcess = null;
     }
 
-<<<<<<< HEAD
-    console.log('[FABRIC:BITCOIN]', 'Service stopped');
-=======
     if (this.settings.debug) console.debug('[FABRIC:BITCOIN]', 'Service stopped');
->>>>>>> 5fe41c5b
     return this;
   }
 
   // Add cleanup method
   async cleanup () {
-<<<<<<< HEAD
-    console.debug('[FABRIC:BITCOIN]', 'Cleaning up...');
-=======
     console.log('[FABRIC:BITCOIN]', 'Cleaning up...');
->>>>>>> 5fe41c5b
     await this.stop();
     // Remove process event listeners
     process.removeAllListeners('uncaughtException');
     process.removeAllListeners('unhandledRejection');
-<<<<<<< HEAD
-    console.debug('[FABRIC:BITCOIN]', 'Cleanup complete');
-=======
     console.log('[FABRIC:BITCOIN]', 'Cleanup complete');
->>>>>>> 5fe41c5b
   }
 }
 
