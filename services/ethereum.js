'use strict';

const BN = require('bn.js');
<<<<<<< HEAD
const jayson = require('jayson');
=======
const ETHRPC = require('ethrpc');
>>>>>>> 684f7496

const Entity = require('../types/entity');
const Service = require('../types/service');
const Transition = require('../types/transition');

// Ethereum
const VM = require('ethereumjs-vm').default;
const Account = require('ethereumjs-account').default;
const Blockchain = require('ethereumjs-blockchain').default;
const Block = require('ethereumjs-block');
const Opcodes = {
  STOP: '00',
  ADD: '01',
  PUSH1: '60'
};

class Ethereum extends Service {
  constructor (settings = {}) {
    super(settings);

    this.status = 'constructing';
    this.settings = Object.assign({
      name: '@services/ethereum',
      mode: 'rpc',
<<<<<<< HEAD
      ETHID: 1,
      hosts: [],
=======
      ETHID: 120852483,
      hosts: [
        'typhoon:8545'
      ],
>>>>>>> 684f7496
      stack: []
    }, settings);

    this._state = {
      stack: this.settings.stack
    };

    this.rpc = null;
    this.vm = new VM();
    this.status = 'constructed';
  }

  async _test () {
    let program = [
      Opcodes.PUSH1,
      '03',
      Opcodes.PUSH1,
      '05',
      Opcodes.ADD, 
      Opcodes.STOP
    ];

    return this.execute(program);
  }

  async _handleVMStep (step) {
    console.log('[SERVICES:ETHEREUM]', '[VM]', `Executed Opcode: ${step.opcode.name}\n\tStack:`, step.stack);
    let transition = Transition.between(this._state.stack, step.stack);
    this._state.stack = step.stack;
    console.log('transition:', transition);``
  }

  async execute (program) {
    if (!(program instanceof Array)) throw new Error('Cannot process program unless it is an Array.');

    return this.vm.runCode({
      code: Buffer.from(program.join(''), 'hex'),
      gasLimit: new BN(0xffff),
    }).then(results => {
      console.log('Returned : ' + results.returnValue.toString('hex'));
      console.log('Gas used : ' + results.gasUsed.toString());
    }).catch(err => console.log('Error    : ' + err));
  }

  async _checkRPCBlockNumber () {
    const service = this;
    service.rpc.request('eth_blockNumber', [], function(err, response) {
      if (err) service.emit('error', `Could not call: ${err}`);
      service.emit('warning', `Current block: ${response.result}`);
    });
  }

  async stop () {
    this.status = 'stopping';
    // await this.vm.destroy();

    if (this.settings.mode === 'rpc') {
      clearInterval(this.heartbeat);
    }

    this.status = 'stopped';
  }

  async start () {
    const service = this;
    service.status = 'starting';

    if (service.settings.mode === 'rpc') {
      // create a client
      service.rpc = jayson.client.https({
        host: 'typhoon.nakamoto.group',
        port: 443
      });

      // await service._checkRPCBlockNumber();
      service.heartbeat = setInterval(function _checkRPCBlockNumber () {
        service.rpc.request('eth_blockNumber', [], function(err, response) {
          if (err) service.emit('error', `Could not call: ${err}`);
          service.emit('warning', `Current block: ${response.result}`);
        });
      }, 5000);
    }

    service.vm.on('step', service._handleVMStep.bind(service));
    service.status = 'started';
    service.emit('warning', `Service started!`);
  }

  async _RPCErrorHandler (error) {
    this.emit('error', `[RPC] Error: ${error}`);
  }
}

module.exports = Ethereum;<|MERGE_RESOLUTION|>--- conflicted
+++ resolved
@@ -1,11 +1,7 @@
 'use strict';
 
 const BN = require('bn.js');
-<<<<<<< HEAD
 const jayson = require('jayson');
-=======
-const ETHRPC = require('ethrpc');
->>>>>>> 684f7496
 
 const Entity = require('../types/entity');
 const Service = require('../types/service');
@@ -30,15 +26,8 @@
     this.settings = Object.assign({
       name: '@services/ethereum',
       mode: 'rpc',
-<<<<<<< HEAD
       ETHID: 1,
       hosts: [],
-=======
-      ETHID: 120852483,
-      hosts: [
-        'typhoon:8545'
-      ],
->>>>>>> 684f7496
       stack: []
     }, settings);
 
