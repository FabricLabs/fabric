<!DOCTYPE html>
<html lang="en">

<head>
  <meta charset="utf-8">
  <title>Class: CLI &middot; Docs</title>
  <script src="scripts/prettify/prettify.js"> </script>
  <script src="scripts/prettify/lang-css.js"> </script>
  <!--[if lt IE 9]>
      <script src="//html5shiv.googlecode.com/svn/trunk/html5.js"></script>
    <![endif]-->
  <link type="text/css" rel="stylesheet" href="styles/prettify-tomorrow.css">
  <link type="text/css" rel="stylesheet" href="styles/jsdoc-default.css">
</head>

<body>
  <div id="main">
    <h1 class="page-title">Class: CLI</h1>




    <section>

      <header>

        <h2><span class="attribs"><span class="type-signature"></span></span>CLI<span class="signature">(settings)</span><span class="type-signature"></span></h2>

        <div class="class-description">Provides a Command Line Interface (CLI) for interacting with
          the Fabric network using a terminal emulator.</div>


      </header>

      <article>
        <div class="container-overview">




          <h2>Constructor</h2>



          <h4 class="name" id="CLI"><span class="type-signature"></span>new CLI<span class="signature">(settings)</span><span class="type-signature"></span></h4>






          <div class="description">
            Create a terminal-based interface for a User.
          </div>









          <h5>Parameters:</h5>


          <table class="params">
            <thead>
              <tr>

                <th>Name</th>


                <th>Type</th>





                <th class="last">Description</th>
              </tr>
            </thead>

            <tbody>


              <tr>

                <td class="name"><code>settings</code></td>


                <td class="type">


                  <span class="param-type">Object</span>



                </td>





                <td class="description last">Configuration values.</td>
              </tr>


            </tbody>
          </table>






          <dl class="details">


























            <dt class="tag-source">Source:</dt>
            <dd class="tag-source">
              <ul class="dummy">
                <li>
                  <a href="types_cli.js.html">types/cli.js</a>, <a href="types_cli.js.html#line40">line 40</a>
                </li>
              </ul>
            </dd>







          </dl>





















        </div>
















        <h3 class="subsection-title">Methods</h3>







        <h4 class="name" id="stop"><span class="type-signature">(async) </span>stop<span class="signature">()</span><span class="type-signature"></span></h4>






        <div class="description">
          Disconnect all interfaces and exit the process.
        </div>













        <dl class="details">


























          <dt class="tag-source">Source:</dt>
          <dd class="tag-source">
            <ul class="dummy">
              <li>
                <a href="types_cli.js.html">types/cli.js</a>, <a href="types_cli.js.html#line148">line 148</a>
              </li>
            </ul>
          </dd>







        </dl>


























      </article>

    </section>



  </div>
  <nav>
    <h2><a href="index.html">Home</a></h2>
    <h3>Classes</h3>
    <ul>
      <li><a href="App.html">App</a></li>
      <li><a href="Bitcoin.html">Bitcoin</a></li>
      <li><a href="Chain.html">Chain</a></li>
      <li><a href="Channel.html">Channel</a></li>
      <li><a href="CLI.html">CLI</a></li>
      <li><a href="Collection.html">Collection</a></li>
      <li><a href="Compiler.html">Compiler</a></li>
      <li><a href="Consensus.html">Consensus</a></li>
      <li><a href="CryptoVoxels.html">CryptoVoxels</a></li>
      <li><a href="Entity.html">Entity</a></li>
      <li><a href="Hash256.html">Hash256</a></li>
      <li><a href="HKDF.html">HKDF</a></li>
      <li><a href="Interface.html">Interface</a></li>
      <li><a href="Key.html">Key</a></li>
      <li><a href="Machine.html">Machine</a></li>
      <li><a href="Matrix.html">Matrix</a></li>
      <li><a href="Mempool.html">Mempool</a></li>
      <li><a href="Message.html">Message</a></li>
      <li><a href="Oracle.html">Oracle</a></li>
      <li><a href="Path.html">Path</a></li>
      <li><a href="Peer.html">Peer</a></li>
<<<<<<< HEAD
      <li><a href="Remote.html">Remote</a></li>
=======
      <li><a href="Reader.html">Reader</a></li>
      <li><a href="Redis.html">Redis</a></li>
>>>>>>> a1176456
      <li><a href="Router.html">Router</a></li>
      <li><a href="Scribe.html">Scribe</a></li>
      <li><a href="Script.html">Script</a></li>
      <li><a href="Service.html">Service</a></li>
      <li><a href="Session.html">Session</a></li>
      <li><a href="Snapshot.html">Snapshot</a></li>
      <li><a href="Stack.html">Stack</a></li>
      <li><a href="State.html">State</a></li>
      <li><a href="Store.html">Store</a></li>
      <li><a href="Swap.html">Swap</a></li>
      <li><a href="Swarm.html">Swarm</a></li>
      <li><a href="Transition.html">Transition</a></li>
      <li><a href="Value.html">Value</a></li>
      <li><a href="Vector.html">Vector</a></li>
      <li><a href="Walker.html">Walker</a></li>
      <li><a href="Wallet.html">Wallet</a></li>
    </ul>
  </nav>
  <br class="clear" />
  <footer><a href="https://github.com/FabricLabs/fabric">git://</a> &middot; <a href="https://chat.fabric.pub/#/room/#hub:fabric.pub">Community</a></footer>
  <script type="text/javascript">
    prettyPrint();
  </script>
  <script src="scripts/linenumber.js"></script>
</body>

</html><|MERGE_RESOLUTION|>--- conflicted
+++ resolved
@@ -11,6 +11,15 @@
     <![endif]-->
   <link type="text/css" rel="stylesheet" href="styles/prettify-tomorrow.css">
   <link type="text/css" rel="stylesheet" href="styles/jsdoc-default.css">
+  <script>
+    window.dataLayer = window.dataLayer || [];
+
+    function gtag() {
+      dataLayer.push(arguments);
+    }
+    gtag('js', new Date());
+    gtag('config', 'G-09Y57FL980');
+  </script>
 </head>
 
 <body>
@@ -24,7 +33,7 @@
 
       <header>
 
-        <h2><span class="attribs"><span class="type-signature"></span></span>CLI<span class="signature">(settings)</span><span class="type-signature"></span></h2>
+        <h2><span class="attribs"><span class="type-signature"></span></span>CLI<span class="signature">(settings<span class="signature-attributes">opt</span>)</span><span class="type-signature"></span></h2>
 
         <div class="class-description">Provides a Command Line Interface (CLI) for interacting with
           the Fabric network using a terminal emulator.</div>
@@ -42,7 +51,7 @@
 
 
 
-          <h4 class="name" id="CLI"><span class="type-signature"></span>new CLI<span class="signature">(settings)</span><span class="type-signature"></span></h4>
+          <h4 class="name" id="CLI"><span class="type-signature"></span>new CLI<span class="signature">(settings<span class="signature-attributes">opt</span>)</span><span class="type-signature"></span></h4>
 
 
 
@@ -74,6 +83,8 @@
                 <th>Type</th>
 
 
+                <th>Attributes</th>
+
 
 
 
@@ -99,10 +110,81 @@
                 </td>
 
 
-
-
-
-                <td class="description last">Configuration values.</td>
+                <td class="attributes">
+
+                  &lt;optional><br>
+
+
+
+
+
+                </td>
+
+
+
+
+                <td class="description last">Configuration values.
+                  <h6>Properties</h6>
+
+
+                  <table class="params">
+                    <thead>
+                      <tr>
+
+                        <th>Name</th>
+
+
+                        <th>Type</th>
+
+
+                        <th>Attributes</th>
+
+
+
+
+                        <th class="last">Description</th>
+                      </tr>
+                    </thead>
+
+                    <tbody>
+
+
+                      <tr>
+
+                        <td class="name"><code>currencies</code></td>
+
+
+                        <td class="type">
+
+
+                          <span class="param-type">Array</span>
+
+
+
+                        </td>
+
+
+                        <td class="attributes">
+
+                          &lt;optional><br>
+
+
+
+
+
+                        </td>
+
+
+
+
+                        <td class="description last">List of currencies to support.</td>
+                      </tr>
+
+
+                    </tbody>
+                  </table>
+
+                </td>
               </tr>
 
 
@@ -145,7 +227,7 @@
             <dd class="tag-source">
               <ul class="dummy">
                 <li>
-                  <a href="types_cli.js.html">types/cli.js</a>, <a href="types_cli.js.html#line40">line 40</a>
+                  <a href="types_cli.js.html">types/cli.js</a>, <a href="types_cli.js.html#line49">line 49</a>
                 </li>
               </ul>
             </dd>
@@ -203,7 +285,7 @@
 
 
 
-        <h4 class="name" id="stop"><span class="type-signature">(async) </span>stop<span class="signature">()</span><span class="type-signature"></span></h4>
+        <h4 class="name" id="start"><span class="type-signature">(async) </span>start<span class="signature">()</span><span class="type-signature"></span></h4>
 
 
 
@@ -211,7 +293,7 @@
 
 
         <div class="description">
-          Disconnect all interfaces and exit the process.
+          Starts (and renders) the CLI.
         </div>
 
 
@@ -257,7 +339,99 @@
           <dd class="tag-source">
             <ul class="dummy">
               <li>
-                <a href="types_cli.js.html">types/cli.js</a>, <a href="types_cli.js.html#line148">line 148</a>
+                <a href="types_cli.js.html">types/cli.js</a>, <a href="types_cli.js.html#line124">line 124</a>
+              </li>
+            </ul>
+          </dd>
+
+
+
+
+
+
+
+        </dl>
+
+
+
+
+
+
+
+
+
+
+
+
+
+
+
+
+
+
+
+
+
+
+
+
+
+
+        <h4 class="name" id="stop"><span class="type-signature">(async) </span>stop<span class="signature">()</span><span class="type-signature"></span></h4>
+
+
+
+
+
+
+        <div class="description">
+          Disconnect all interfaces and exit the process.
+        </div>
+
+
+
+
+
+
+
+
+
+
+
+
+
+        <dl class="details">
+
+
+
+
+
+
+
+
+
+
+
+
+
+
+
+
+
+
+
+
+
+
+
+
+
+
+          <dt class="tag-source">Source:</dt>
+          <dd class="tag-source">
+            <ul class="dummy">
+              <li>
+                <a href="types_cli.js.html">types/cli.js</a>, <a href="types_cli.js.html#line222">line 222</a>
               </li>
             </ul>
           </dd>
@@ -306,6 +480,8 @@
     <h2><a href="index.html">Home</a></h2>
     <h3>Classes</h3>
     <ul>
+      <li><a href="Actor.html">Actor</a></li>
+      <li><a href="Aggregator.html">Aggregator</a></li>
       <li><a href="App.html">App</a></li>
       <li><a href="Bitcoin.html">Bitcoin</a></li>
       <li><a href="Chain.html">Chain</a></li>
@@ -314,41 +490,47 @@
       <li><a href="Collection.html">Collection</a></li>
       <li><a href="Compiler.html">Compiler</a></li>
       <li><a href="Consensus.html">Consensus</a></li>
-      <li><a href="CryptoVoxels.html">CryptoVoxels</a></li>
       <li><a href="Entity.html">Entity</a></li>
+      <li><a href="Exchange.html">Exchange</a></li>
+      <li><a href="Fabric.html">Fabric</a></li>
       <li><a href="Hash256.html">Hash256</a></li>
       <li><a href="HKDF.html">HKDF</a></li>
+      <li><a href="HTTPServer.html">HTTPServer</a></li>
       <li><a href="Interface.html">Interface</a></li>
       <li><a href="Key.html">Key</a></li>
+      <li><a href="KeyStore.html">KeyStore</a></li>
       <li><a href="Machine.html">Machine</a></li>
-      <li><a href="Matrix.html">Matrix</a></li>
       <li><a href="Mempool.html">Mempool</a></li>
       <li><a href="Message.html">Message</a></li>
       <li><a href="Oracle.html">Oracle</a></li>
       <li><a href="Path.html">Path</a></li>
       <li><a href="Peer.html">Peer</a></li>
-<<<<<<< HEAD
-      <li><a href="Remote.html">Remote</a></li>
-=======
       <li><a href="Reader.html">Reader</a></li>
       <li><a href="Redis.html">Redis</a></li>
->>>>>>> a1176456
       <li><a href="Router.html">Router</a></li>
       <li><a href="Scribe.html">Scribe</a></li>
       <li><a href="Script.html">Script</a></li>
       <li><a href="Service.html">Service</a></li>
       <li><a href="Session.html">Session</a></li>
+      <li><a href="Signer.html">Signer</a></li>
       <li><a href="Snapshot.html">Snapshot</a></li>
       <li><a href="Stack.html">Stack</a></li>
+      <li><a href="Stash.html">Stash</a></li>
       <li><a href="State.html">State</a></li>
       <li><a href="Store.html">Store</a></li>
       <li><a href="Swap.html">Swap</a></li>
       <li><a href="Swarm.html">Swarm</a></li>
       <li><a href="Transition.html">Transition</a></li>
+      <li><a href="Tree.html">Tree</a></li>
       <li><a href="Value.html">Value</a></li>
       <li><a href="Vector.html">Vector</a></li>
       <li><a href="Walker.html">Walker</a></li>
       <li><a href="Wallet.html">Wallet</a></li>
+      <li><a href="ZMQ.html">ZMQ</a></li>
+    </ul>
+    <h3>Events</h3>
+    <ul>
+      <li><a href="Aggregator.html#event:commit">commit</a></li>
     </ul>
   </nav>
   <br class="clear" />
