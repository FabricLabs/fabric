<!DOCTYPE html>
<html lang="en">

<head>
  <meta charset="utf-8">
  <title>Class: CLI &middot; Docs</title>
  <script src="scripts/prettify/prettify.js"> </script>
  <script src="scripts/prettify/lang-css.js"> </script>
  <!--[if lt IE 9]>
      <script src="//html5shiv.googlecode.com/svn/trunk/html5.js"></script>
    <![endif]-->
  <link type="text/css" rel="stylesheet" href="styles/prettify-tomorrow.css">
  <link type="text/css" rel="stylesheet" href="styles/jsdoc-default.css">
  <script>
    window.dataLayer = window.dataLayer || [];

    function gtag() {
      dataLayer.push(arguments);
    }
    gtag('js', new Date());
    gtag('config', 'G-09Y57FL980');
  </script>
</head>

<body>
  <div id="main">
    <h1 class="page-title">Class: CLI</h1>




    <section>

      <header>

        <h2><span class="attribs"><span class="type-signature"></span></span>CLI<span class="signature">(settings<span class="signature-attributes">opt</span>)</span><span class="type-signature"></span></h2>

        <div class="class-description">Provides a Command Line Interface (CLI) for interacting with
          the Fabric network using a terminal emulator.</div>


      </header>

      <article>
        <div class="container-overview">




          <h2>Constructor</h2>



          <h4 class="name" id="CLI"><span class="type-signature"></span>new CLI<span class="signature">(settings<span class="signature-attributes">opt</span>)</span><span class="type-signature"></span></h4>






          <div class="description">
            Create a terminal-based interface for a User.
          </div>









          <h5>Parameters:</h5>


          <table class="params">
            <thead>
              <tr>

                <th>Name</th>


                <th>Type</th>


                <th>Attributes</th>




                <th class="last">Description</th>
              </tr>
            </thead>

            <tbody>


              <tr>

                <td class="name"><code>settings</code></td>


                <td class="type">


                  <span class="param-type">Object</span>



                </td>


                <td class="attributes">

                  &lt;optional><br>





                </td>




                <td class="description last">Configuration values.
                  <h6>Properties</h6>


                  <table class="params">
                    <thead>
                      <tr>

                        <th>Name</th>


                        <th>Type</th>


                        <th>Attributes</th>




                        <th class="last">Description</th>
                      </tr>
                    </thead>

                    <tbody>


                      <tr>

                        <td class="name"><code>currencies</code></td>


                        <td class="type">


                          <span class="param-type">Array</span>



                        </td>


                        <td class="attributes">

                          &lt;optional><br>





                        </td>




                        <td class="description last">List of currencies to support.</td>
                      </tr>


                    </tbody>
                  </table>

                </td>
              </tr>


            </tbody>
          </table>






          <dl class="details">


























            <dt class="tag-source">Source:</dt>
            <dd class="tag-source">
              <ul class="dummy">
                <li>
<<<<<<< HEAD
                  <a href="types_cli.js.html">types/cli.js</a>, <a href="types_cli.js.html#line39">line 39</a>
=======
                  <a href="types_cli.js.html">types/cli.js</a>, <a href="types_cli.js.html#line50">line 50</a>
>>>>>>> abe0ffe0
                </li>
              </ul>
            </dd>







          </dl>





















        </div>
















        <h3 class="subsection-title">Methods</h3>







        <h4 class="name" id="start"><span class="type-signature">(async) </span>start<span class="signature">()</span><span class="type-signature"></span></h4>






        <div class="description">
          Starts (and renders) the CLI.
        </div>













        <dl class="details">


























          <dt class="tag-source">Source:</dt>
          <dd class="tag-source">
            <ul class="dummy">
              <li>
<<<<<<< HEAD
                <a href="types_cli.js.html">types/cli.js</a>, <a href="types_cli.js.html#line93">line 93</a>
=======
                <a href="types_cli.js.html">types/cli.js</a>, <a href="types_cli.js.html#line124">line 124</a>
>>>>>>> abe0ffe0
              </li>
            </ul>
          </dd>







        </dl>


























        <h4 class="name" id="stop"><span class="type-signature">(async) </span>stop<span class="signature">()</span><span class="type-signature"></span></h4>






        <div class="description">
          Disconnect all interfaces and exit the process.
        </div>













        <dl class="details">


























          <dt class="tag-source">Source:</dt>
          <dd class="tag-source">
            <ul class="dummy">
              <li>
<<<<<<< HEAD
                <a href="types_cli.js.html">types/cli.js</a>, <a href="types_cli.js.html#line156">line 156</a>
=======
                <a href="types_cli.js.html">types/cli.js</a>, <a href="types_cli.js.html#line218">line 218</a>
>>>>>>> abe0ffe0
              </li>
            </ul>
          </dd>







        </dl>


























      </article>

    </section>



  </div>
  <nav>
    <h2><a href="index.html">Home</a></h2>
    <h3>Modules</h3>
    <ul>
      <li><a href="module-@fabric_core_services_bitcoin.html">@fabric/core/services/bitcoin</a></li>
    </ul>
    <h3>Classes</h3>
    <ul>
      <li><a href="Actor.html">Actor</a></li>
<<<<<<< HEAD
=======
      <li><a href="Aggregator.html">Aggregator</a></li>
>>>>>>> abe0ffe0
      <li><a href="App.html">App</a></li>
      <li><a href="Chain.html">Chain</a></li>
      <li><a href="Channel.html">Channel</a></li>
      <li><a href="CLI.html">CLI</a></li>
      <li><a href="Collection.html">Collection</a></li>
      <li><a href="Compiler.html">Compiler</a></li>
      <li><a href="Consensus.html">Consensus</a></li>
      <li><a href="Entity.html">Entity</a></li>
      <li><a href="Exchange.html">Exchange</a></li>
      <li><a href="Fabric.html">Fabric</a></li>
      <li><a href="Hash256.html">Hash256</a></li>
      <li><a href="HKDF.html">HKDF</a></li>
      <li><a href="Interface.html">Interface</a></li>
      <li><a href="Key.html">Key</a></li>
      <li><a href="KeyStore.html">KeyStore</a></li>
      <li><a href="Machine.html">Machine</a></li>
      <li><a href="Mempool.html">Mempool</a></li>
      <li><a href="Message.html">Message</a></li>
      <li><a href="module-@fabric_core_services_bitcoin-Bitcoin.html">Bitcoin</a></li>
      <li><a href="Oracle.html">Oracle</a></li>
      <li><a href="Path.html">Path</a></li>
      <li><a href="Peer.html">Peer</a></li>
      <li><a href="Remote.html">Remote</a></li>
      <li><a href="Router.html">Router</a></li>
      <li><a href="Scribe.html">Scribe</a></li>
      <li><a href="Script.html">Script</a></li>
      <li><a href="Service.html">Service</a></li>
      <li><a href="Session.html">Session</a></li>
      <li><a href="Snapshot.html">Snapshot</a></li>
      <li><a href="Stack.html">Stack</a></li>
      <li><a href="State.html">State</a></li>
      <li><a href="Store.html">Store</a></li>
      <li><a href="Swap.html">Swap</a></li>
      <li><a href="Swarm.html">Swarm</a></li>
      <li><a href="Transition.html">Transition</a></li>
      <li><a href="Tree.html">Tree</a></li>
      <li><a href="Value.html">Value</a></li>
      <li><a href="Vector.html">Vector</a></li>
      <li><a href="Walker.html">Walker</a></li>
      <li><a href="Wallet.html">Wallet</a></li>
    </ul>
    <h3>Events</h3>
    <ul>
      <li><a href="Aggregator.html#event:commit">commit</a></li>
    </ul>
  </nav>
  <br class="clear" />
  <footer><a href="https://github.com/FabricLabs/fabric">git://</a> &middot; <a href="https://chat.fabric.pub/#/room/#hub:fabric.pub">Community</a></footer>
  <script type="text/javascript">
    prettyPrint();
  </script>
  <script src="scripts/linenumber.js"></script>
</body>

</html><|MERGE_RESOLUTION|>--- conflicted
+++ resolved
@@ -227,11 +227,7 @@
             <dd class="tag-source">
               <ul class="dummy">
                 <li>
-<<<<<<< HEAD
-                  <a href="types_cli.js.html">types/cli.js</a>, <a href="types_cli.js.html#line39">line 39</a>
-=======
                   <a href="types_cli.js.html">types/cli.js</a>, <a href="types_cli.js.html#line50">line 50</a>
->>>>>>> abe0ffe0
                 </li>
               </ul>
             </dd>
@@ -343,11 +339,7 @@
           <dd class="tag-source">
             <ul class="dummy">
               <li>
-<<<<<<< HEAD
-                <a href="types_cli.js.html">types/cli.js</a>, <a href="types_cli.js.html#line93">line 93</a>
-=======
                 <a href="types_cli.js.html">types/cli.js</a>, <a href="types_cli.js.html#line124">line 124</a>
->>>>>>> abe0ffe0
               </li>
             </ul>
           </dd>
@@ -439,11 +431,7 @@
           <dd class="tag-source">
             <ul class="dummy">
               <li>
-<<<<<<< HEAD
-                <a href="types_cli.js.html">types/cli.js</a>, <a href="types_cli.js.html#line156">line 156</a>
-=======
                 <a href="types_cli.js.html">types/cli.js</a>, <a href="types_cli.js.html#line218">line 218</a>
->>>>>>> abe0ffe0
               </li>
             </ul>
           </dd>
@@ -490,18 +478,12 @@
   </div>
   <nav>
     <h2><a href="index.html">Home</a></h2>
-    <h3>Modules</h3>
-    <ul>
-      <li><a href="module-@fabric_core_services_bitcoin.html">@fabric/core/services/bitcoin</a></li>
-    </ul>
     <h3>Classes</h3>
     <ul>
       <li><a href="Actor.html">Actor</a></li>
-<<<<<<< HEAD
-=======
       <li><a href="Aggregator.html">Aggregator</a></li>
->>>>>>> abe0ffe0
       <li><a href="App.html">App</a></li>
+      <li><a href="Bitcoin.html">Bitcoin</a></li>
       <li><a href="Chain.html">Chain</a></li>
       <li><a href="Channel.html">Channel</a></li>
       <li><a href="CLI.html">CLI</a></li>
@@ -519,7 +501,6 @@
       <li><a href="Machine.html">Machine</a></li>
       <li><a href="Mempool.html">Mempool</a></li>
       <li><a href="Message.html">Message</a></li>
-      <li><a href="module-@fabric_core_services_bitcoin-Bitcoin.html">Bitcoin</a></li>
       <li><a href="Oracle.html">Oracle</a></li>
       <li><a href="Path.html">Path</a></li>
       <li><a href="Peer.html">Peer</a></li>
