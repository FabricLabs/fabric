<!DOCTYPE html>
<html lang="en">

<head>
  <meta charset="utf-8">
  <title>Class: Fabric &middot; Docs</title>
  <script src="scripts/prettify/prettify.js"> </script>
  <script src="scripts/prettify/lang-css.js"> </script>
  <!--[if lt IE 9]>
      <script src="//html5shiv.googlecode.com/svn/trunk/html5.js"></script>
    <![endif]-->
  <link type="text/css" rel="stylesheet" href="styles/prettify-tomorrow.css">
  <link type="text/css" rel="stylesheet" href="styles/jsdoc-default.css">
</head>

<body>
  <div id="main">
    <h1 class="page-title">Class: Fabric</h1>




    <section>

      <header>

        <h2><span class="attribs"><span class="type-signature"></span></span>Fabric<span class="signature">(settings<span class="signature-attributes">opt</span>)</span><span class="type-signature"></span></h2>

        <div class="class-description">Interact with the Fabric network as if it were a local object.</div>


      </header>

      <article>
        <div class="container-overview">




          <h2>Constructor</h2>



          <h4 class="name" id="Fabric"><span class="type-signature"></span>new Fabric<span class="signature">(settings<span class="signature-attributes">opt</span>)</span><span class="type-signature"></span></h4>














          <h5>Parameters:</h5>


          <table class="params">
            <thead>
              <tr>

                <th>Name</th>


                <th>Type</th>


                <th>Attributes</th>




                <th class="last">Description</th>
              </tr>
            </thead>

            <tbody>


              <tr>

                <td class="name"><code>settings</code></td>


                <td class="type">


                  <span class="param-type">Object</span>



                </td>


                <td class="attributes">

                  &lt;optional><br>





                </td>




                <td class="description last">Configuration for the layer.
                  <h6>Properties</h6>


                  <table class="params">
                    <thead>
                      <tr>

                        <th>Name</th>


                        <th>Type</th>


                        <th>Attributes</th>




                        <th class="last">Description</th>
                      </tr>
                    </thead>

                    <tbody>


                      <tr>

                        <td class="name"><code>port</code></td>


                        <td class="type">


                          <span class="param-type">Object</span>



                        </td>


                        <td class="attributes">

                          &lt;optional><br>





                        </td>




                        <td class="description last">Port to bind to for incoming TCP connections.</td>
                      </tr>


                    </tbody>
                  </table>

                </td>
              </tr>


            </tbody>
          </table>






          <dl class="details">


























            <dt class="tag-source">Source:</dt>
            <dd class="tag-source">
              <ul class="dummy">
                <li>
                  <a href="types_fabric.js.html">types/fabric.js</a>, <a href="types_fabric.js.html#line24">line 24</a>
                </li>
              </ul>
            </dd>







          </dl>





















        </div>




















      </article>

    </section>



  </div>
  <nav>
    <h2><a href="index.html">Home</a></h2>
    <h3>Modules</h3>
    <ul>
      <li><a href="module-services_bitcoin.html">services/bitcoin</a></li>
      <li><a href="module-services_matrix.html">services/matrix</a></li>
    </ul>
    <h3>Classes</h3>
    <ul>
      <li><a href="App.html">App</a></li>
      <li><a href="Chain.html">Chain</a></li>
      <li><a href="Channel.html">Channel</a></li>
      <li><a href="Collection.html">Collection</a></li>
      <li><a href="Compiler.html">Compiler</a></li>
      <li><a href="Consensus.html">Consensus</a></li>
      <li><a href="Entity.html">Entity</a></li>
      <li><a href="Fabric.html">Fabric</a></li>
      <li><a href="Hash256.html">Hash256</a></li>
      <li><a href="HKDF.html">HKDF</a></li>
      <li><a href="Interface.html">Interface</a></li>
      <li><a href="Key.html">Key</a></li>
      <li><a href="Machine.html">Machine</a></li>
      <li><a href="Mempool.html">Mempool</a></li>
      <li><a href="Message.html">Message</a></li>
      <li><a href="module-services_bitcoin-Bitcoin.html">Bitcoin</a></li>
      <li><a href="module-services_matrix-Matrix.html">Matrix</a></li>
      <li><a href="Oracle.html">Oracle</a></li>
      <li><a href="Path.html">Path</a></li>
      <li><a href="Peer.html">Peer</a></li>
<<<<<<< HEAD
      <li><a href="Remote.html">Remote</a></li>
=======
      <li><a href="Reader.html">Reader</a></li>
      <li><a href="Redis.html">Redis</a></li>
>>>>>>> a1176456
      <li><a href="Router.html">Router</a></li>
      <li><a href="Scribe.html">Scribe</a></li>
      <li><a href="Script.html">Script</a></li>
      <li><a href="Service.html">Service</a></li>
      <li><a href="Session.html">Session</a></li>
      <li><a href="Snapshot.html">Snapshot</a></li>
      <li><a href="Stack.html">Stack</a></li>
      <li><a href="State.html">State</a></li>
      <li><a href="Store.html">Store</a></li>
      <li><a href="Swap.html">Swap</a></li>
      <li><a href="Swarm.html">Swarm</a></li>
      <li><a href="Transition.html">Transition</a></li>
      <li><a href="Value.html">Value</a></li>
      <li><a href="Vector.html">Vector</a></li>
      <li><a href="Walker.html">Walker</a></li>
      <li><a href="Wallet.html">Wallet</a></li>
    </ul>
  </nav>
  <br class="clear" />
  <footer><a href="https://github.com/FabricLabs/fabric">git://</a> &middot; <a href="https://chat.fabric.pub/#/room/#hub:fabric.pub">Community</a></footer>
  <script type="text/javascript">
    prettyPrint();
  </script>
  <script src="scripts/linenumber.js"></script>
</body>

</html><|MERGE_RESOLUTION|>--- conflicted
+++ resolved
@@ -11,6 +11,15 @@
     <![endif]-->
   <link type="text/css" rel="stylesheet" href="styles/prettify-tomorrow.css">
   <link type="text/css" rel="stylesheet" href="styles/jsdoc-default.css">
+  <script>
+    window.dataLayer = window.dataLayer || [];
+
+    function gtag() {
+      dataLayer.push(arguments);
+    }
+    gtag('js', new Date());
+    gtag('config', 'G-09Y57FL980');
+  </script>
 </head>
 
 <body>
@@ -24,9 +33,9 @@
 
       <header>
 
-        <h2><span class="attribs"><span class="type-signature"></span></span>Fabric<span class="signature">(settings<span class="signature-attributes">opt</span>)</span><span class="type-signature"></span></h2>
-
-        <div class="class-description">Interact with the Fabric network as if it were a local object.</div>
+        <h2><span class="attribs"><span class="type-signature"></span></span>Fabric<span class="signature">(config)</span><span class="type-signature"></span></h2>
+
+        <div class="class-description">Reliable decentralized infrastructure.</div>
 
 
       </header>
@@ -41,12 +50,21 @@
 
 
 
-          <h4 class="name" id="Fabric"><span class="type-signature"></span>new Fabric<span class="signature">(settings<span class="signature-attributes">opt</span>)</span><span class="type-signature"></span></h4>
-
-
-
-
-
+          <h4 class="name" id="Fabric"><span class="type-signature"></span>new Fabric<span class="signature">(config)</span><span class="type-signature"></span></h4>
+
+
+
+
+
+
+          <div class="description">
+            The <a href="Fabric.html">Fabric</a> type implements a peer-to-peer protocol for
+            establishing and settling of mutually-agreed upon proofs of
+            work. Contract execution takes place in the local node first,
+            then is optionally shared with the network.
+
+            Utilizing
+          </div>
 
 
 
@@ -69,8 +87,6 @@
                 <th>Type</th>
 
 
-                <th>Attributes</th>
-
 
 
 
@@ -83,94 +99,23 @@
 
               <tr>
 
-                <td class="name"><code>settings</code></td>
+                <td class="name"><code>config</code></td>
 
 
                 <td class="type">
 
 
-                  <span class="param-type">Object</span>
+                  <span class="param-type"><a href="Vector.html">Vector</a></span>
 
 
 
                 </td>
 
 
-                <td class="attributes">
-
-                  &lt;optional><br>
-
-
-
-
-
-                </td>
-
-
-
-
-                <td class="description last">Configuration for the layer.
-                  <h6>Properties</h6>
-
-
-                  <table class="params">
-                    <thead>
-                      <tr>
-
-                        <th>Name</th>
-
-
-                        <th>Type</th>
-
-
-                        <th>Attributes</th>
-
-
-
-
-                        <th class="last">Description</th>
-                      </tr>
-                    </thead>
-
-                    <tbody>
-
-
-                      <tr>
-
-                        <td class="name"><code>port</code></td>
-
-
-                        <td class="type">
-
-
-                          <span class="param-type">Object</span>
-
-
-
-                        </td>
-
-
-                        <td class="attributes">
-
-                          &lt;optional><br>
-
-
-
-
-
-                        </td>
-
-
-
-
-                        <td class="description last">Port to bind to for incoming TCP connections.</td>
-                      </tr>
-
-
-                    </tbody>
-                  </table>
-
-                </td>
+
+
+
+                <td class="description last">Initial configuration for the Fabric engine. This can be considered the "genesis" state for any contract using the system. If a chain of events is maintained over long periods of time, `state` can be considered "in contention", and it is demonstrated that the outstanding value of the contract remains to be settled.</td>
               </tr>
 
 
@@ -178,6 +123,58 @@
           </table>
 
 
+
+
+
+
+          <h5 class="subsection-title">Properties:</h5>
+
+
+
+          <table class="props">
+            <thead>
+              <tr>
+
+                <th>Name</th>
+
+
+                <th>Type</th>
+
+
+
+
+
+                <th class="last">Description</th>
+              </tr>
+            </thead>
+
+            <tbody>
+
+
+              <tr>
+
+                <td class="name"><code>Block</code></td>
+
+
+                <td class="type">
+
+
+                  <span class="param-type">Class</span>
+
+
+
+                </td>
+
+
+
+
+
+                <td class="description last"></td>
+              </tr>
+
+
+            </tbody>
+          </table>
 
 
 
@@ -213,7 +210,7 @@
             <dd class="tag-source">
               <ul class="dummy">
                 <li>
-                  <a href="types_fabric.js.html">types/fabric.js</a>, <a href="types_fabric.js.html#line24">line 24</a>
+                  <a href="types_fabric.js.html">types/fabric.js</a>, <a href="types_fabric.js.html#line57">line 57</a>
                 </li>
               </ul>
             </dd>
@@ -230,6 +227,13 @@
 
 
 
+          <h5>Fires:</h5>
+          <ul>
+            <li>Fabric#event:thread</li>
+
+            <li>Fabric#event:step Emitted on a `compute` step.</li>
+          </ul>
+
 
 
 
@@ -254,6 +258,588 @@
 
 
 
+
+
+
+
+
+
+
+
+
+        <h3 class="subsection-title">Methods</h3>
+
+
+
+
+
+
+
+        <h4 class="name" id="compute"><span class="type-signature"></span>compute<span class="signature">()</span><span class="type-signature"> &rarr; {<a href="Fabric.html">Fabric</a>}</span></h4>
+
+
+
+
+
+
+        <div class="description">
+          Process the current stack.
+        </div>
+
+
+
+
+
+
+
+
+
+
+
+
+
+        <dl class="details">
+
+
+
+
+
+
+
+
+
+
+
+
+
+
+
+
+
+
+
+
+
+
+
+
+
+
+          <dt class="tag-source">Source:</dt>
+          <dd class="tag-source">
+            <ul class="dummy">
+              <li>
+                <a href="types_fabric.js.html">types/fabric.js</a>, <a href="types_fabric.js.html#line398">line 398</a>
+              </li>
+            </ul>
+          </dd>
+
+
+
+
+
+
+
+        </dl>
+
+
+
+
+
+
+
+
+
+
+
+
+
+
+
+        <h5>Returns:</h5>
+
+
+        <div class="param-desc">
+          Resulting instance of the stack.
+        </div>
+
+
+
+        <dl>
+          <dt>
+            Type
+          </dt>
+          <dd>
+
+            <span class="param-type"><a href="Fabric.html">Fabric</a></span>
+
+
+          </dd>
+        </dl>
+
+
+
+
+
+
+
+
+
+
+
+
+
+        <h4 class="name" id="push"><span class="type-signature"></span>push<span class="signature">(value)</span><span class="type-signature"> &rarr; {<a href="Stack.html">Stack</a>}</span></h4>
+
+
+
+
+
+
+        <div class="description">
+          Push an instruction onto the stack.
+        </div>
+
+
+
+
+
+
+
+
+
+        <h5>Parameters:</h5>
+
+
+        <table class="params">
+          <thead>
+            <tr>
+
+              <th>Name</th>
+
+
+              <th>Type</th>
+
+
+
+
+
+              <th class="last">Description</th>
+            </tr>
+          </thead>
+
+          <tbody>
+
+
+            <tr>
+
+              <td class="name"><code>value</code></td>
+
+
+              <td class="type">
+
+
+                <span class="param-type">Instruction</span>
+
+
+
+              </td>
+
+
+
+
+
+              <td class="description last"></td>
+            </tr>
+
+
+          </tbody>
+        </table>
+
+
+
+
+
+
+        <dl class="details">
+
+
+
+
+
+
+
+
+
+
+
+
+
+
+
+
+
+
+
+
+
+
+
+
+
+
+          <dt class="tag-source">Source:</dt>
+          <dd class="tag-source">
+            <ul class="dummy">
+              <li>
+                <a href="types_fabric.js.html">types/fabric.js</a>, <a href="types_fabric.js.html#line237">line 237</a>
+              </li>
+            </ul>
+          </dd>
+
+
+
+
+
+
+
+        </dl>
+
+
+
+
+
+
+
+
+
+
+
+
+
+
+
+        <h5>Returns:</h5>
+
+
+
+
+        <dl>
+          <dt>
+            Type
+          </dt>
+          <dd>
+
+            <span class="param-type"><a href="Stack.html">Stack</a></span>
+
+
+          </dd>
+        </dl>
+
+
+
+
+
+
+
+
+
+
+
+
+
+        <h4 class="name" id="register"><span class="type-signature">(async) </span>register<span class="signature">(service)</span><span class="type-signature"></span></h4>
+
+
+
+
+
+
+        <div class="description">
+          Register an available <a href="Service.html">Service</a> using an ES6 Class.
+        </div>
+
+
+
+
+
+
+
+
+
+        <h5>Parameters:</h5>
+
+
+        <table class="params">
+          <thead>
+            <tr>
+
+              <th>Name</th>
+
+
+              <th>Type</th>
+
+
+
+
+
+              <th class="last">Description</th>
+            </tr>
+          </thead>
+
+          <tbody>
+
+
+            <tr>
+
+              <td class="name"><code>service</code></td>
+
+
+              <td class="type">
+
+
+                <span class="param-type">Class</span>
+
+
+
+              </td>
+
+
+
+
+
+              <td class="description last">The ES6 Class.</td>
+            </tr>
+
+
+          </tbody>
+        </table>
+
+
+
+
+
+
+        <dl class="details">
+
+
+
+
+
+
+
+
+
+
+
+
+
+
+
+
+
+
+
+
+
+
+
+
+
+
+          <dt class="tag-source">Source:</dt>
+          <dd class="tag-source">
+            <ul class="dummy">
+              <li>
+                <a href="types_fabric.js.html">types/fabric.js</a>, <a href="types_fabric.js.html#line167">line 167</a>
+              </li>
+            </ul>
+          </dd>
+
+
+
+
+
+
+
+        </dl>
+
+
+
+
+
+
+
+
+
+
+
+
+
+
+
+
+
+
+
+
+
+
+
+
+
+
+        <h4 class="name" id="trust"><span class="type-signature"></span>trust<span class="signature">(source)</span><span class="type-signature"> &rarr; {<a href="Fabric.html">Fabric</a>}</span></h4>
+
+
+
+
+
+
+        <div class="description">
+          Blindly consume messages from a Source, relying on `this.chain` to
+          verify results.
+        </div>
+
+
+
+
+
+
+
+
+
+        <h5>Parameters:</h5>
+
+
+        <table class="params">
+          <thead>
+            <tr>
+
+              <th>Name</th>
+
+
+              <th>Type</th>
+
+
+
+
+
+              <th class="last">Description</th>
+            </tr>
+          </thead>
+
+          <tbody>
+
+
+            <tr>
+
+              <td class="name"><code>source</code></td>
+
+
+              <td class="type">
+
+
+                <span class="param-type">EventEmitter</span>
+
+
+
+              </td>
+
+
+
+
+
+              <td class="description last">Any object which implements the `EventEmitter` pattern.</td>
+            </tr>
+
+
+          </tbody>
+        </table>
+
+
+
+
+
+
+        <dl class="details">
+
+
+
+
+
+
+
+
+
+
+
+
+
+
+
+
+
+
+
+
+
+
+
+
+
+
+          <dt class="tag-source">Source:</dt>
+          <dd class="tag-source">
+            <ul class="dummy">
+              <li>
+                <a href="types_fabric.js.html">types/fabric.js</a>, <a href="types_fabric.js.html#line308">line 308</a>
+              </li>
+            </ul>
+          </dd>
+
+
+
+
+
+
+
+        </dl>
+
+
+
+
+
+
+
+
+
+
+
+
+
+
+
+        <h5>Returns:</h5>
+
+
+        <div class="param-desc">
+          Returns itself.
+        </div>
+
+
+
+        <dl>
+          <dt>
+            Type
+          </dt>
+          <dd>
+
+            <span class="param-type"><a href="Fabric.html">Fabric</a></span>
+
+
+          </dd>
+        </dl>
 
 
 
@@ -276,55 +862,59 @@
   </div>
   <nav>
     <h2><a href="index.html">Home</a></h2>
-    <h3>Modules</h3>
-    <ul>
-      <li><a href="module-services_bitcoin.html">services/bitcoin</a></li>
-      <li><a href="module-services_matrix.html">services/matrix</a></li>
-    </ul>
     <h3>Classes</h3>
     <ul>
+      <li><a href="Actor.html">Actor</a></li>
+      <li><a href="Aggregator.html">Aggregator</a></li>
       <li><a href="App.html">App</a></li>
+      <li><a href="Bitcoin.html">Bitcoin</a></li>
       <li><a href="Chain.html">Chain</a></li>
       <li><a href="Channel.html">Channel</a></li>
+      <li><a href="CLI.html">CLI</a></li>
       <li><a href="Collection.html">Collection</a></li>
       <li><a href="Compiler.html">Compiler</a></li>
       <li><a href="Consensus.html">Consensus</a></li>
       <li><a href="Entity.html">Entity</a></li>
+      <li><a href="Exchange.html">Exchange</a></li>
       <li><a href="Fabric.html">Fabric</a></li>
       <li><a href="Hash256.html">Hash256</a></li>
       <li><a href="HKDF.html">HKDF</a></li>
+      <li><a href="HTTPServer.html">HTTPServer</a></li>
       <li><a href="Interface.html">Interface</a></li>
       <li><a href="Key.html">Key</a></li>
+      <li><a href="KeyStore.html">KeyStore</a></li>
       <li><a href="Machine.html">Machine</a></li>
       <li><a href="Mempool.html">Mempool</a></li>
       <li><a href="Message.html">Message</a></li>
-      <li><a href="module-services_bitcoin-Bitcoin.html">Bitcoin</a></li>
-      <li><a href="module-services_matrix-Matrix.html">Matrix</a></li>
       <li><a href="Oracle.html">Oracle</a></li>
       <li><a href="Path.html">Path</a></li>
       <li><a href="Peer.html">Peer</a></li>
-<<<<<<< HEAD
-      <li><a href="Remote.html">Remote</a></li>
-=======
       <li><a href="Reader.html">Reader</a></li>
       <li><a href="Redis.html">Redis</a></li>
->>>>>>> a1176456
       <li><a href="Router.html">Router</a></li>
       <li><a href="Scribe.html">Scribe</a></li>
       <li><a href="Script.html">Script</a></li>
       <li><a href="Service.html">Service</a></li>
       <li><a href="Session.html">Session</a></li>
+      <li><a href="Signer.html">Signer</a></li>
       <li><a href="Snapshot.html">Snapshot</a></li>
       <li><a href="Stack.html">Stack</a></li>
+      <li><a href="Stash.html">Stash</a></li>
       <li><a href="State.html">State</a></li>
       <li><a href="Store.html">Store</a></li>
       <li><a href="Swap.html">Swap</a></li>
       <li><a href="Swarm.html">Swarm</a></li>
       <li><a href="Transition.html">Transition</a></li>
+      <li><a href="Tree.html">Tree</a></li>
       <li><a href="Value.html">Value</a></li>
       <li><a href="Vector.html">Vector</a></li>
       <li><a href="Walker.html">Walker</a></li>
       <li><a href="Wallet.html">Wallet</a></li>
+      <li><a href="ZMQ.html">ZMQ</a></li>
+    </ul>
+    <h3>Events</h3>
+    <ul>
+      <li><a href="Aggregator.html#event:commit">commit</a></li>
     </ul>
   </nav>
   <br class="clear" />
