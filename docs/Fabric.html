<!DOCTYPE html>
<html lang="en">

<head>
  <meta charset="utf-8">
  <title>Class: Fabric &middot; Docs</title>
  <script src="scripts/prettify/prettify.js"> </script>
  <script src="scripts/prettify/lang-css.js"> </script>
  <!--[if lt IE 9]>
      <script src="//html5shiv.googlecode.com/svn/trunk/html5.js"></script>
    <![endif]-->
  <link type="text/css" rel="stylesheet" href="styles/prettify-tomorrow.css">
  <link type="text/css" rel="stylesheet" href="styles/jsdoc-default.css">
  <script>
    window.dataLayer = window.dataLayer || [];

    function gtag() {
      dataLayer.push(arguments);
    }
    gtag('js', new Date());
    gtag('config', 'G-09Y57FL980');
  </script>
</head>

<body>
  <div id="main">
    <h1 class="page-title">Class: Fabric</h1>




    <section>

      <header>

        <h2><span class="attribs"><span class="type-signature"></span></span>Fabric<span class="signature">(config)</span><span class="type-signature"></span></h2>

        <div class="class-description">Reliable decentralized infrastructure.</div>


      </header>

      <article>
        <div class="container-overview">




          <h2>Constructor</h2>



          <h4 class="name" id="Fabric"><span class="type-signature"></span>new Fabric<span class="signature">(config)</span><span class="type-signature"></span></h4>






          <div class="description">
            The <a href="Fabric.html">Fabric</a> type implements a peer-to-peer protocol for
            establishing and settling of mutually-agreed upon proofs of
            work. Contract execution takes place in the local node first,
            then is optionally shared with the network.

            Utilizing
          </div>









          <h5>Parameters:</h5>


          <table class="params">
            <thead>
              <tr>

                <th>Name</th>


                <th>Type</th>





                <th class="last">Description</th>
              </tr>
            </thead>

            <tbody>


              <tr>

                <td class="name"><code>config</code></td>


                <td class="type">


                  <span class="param-type"><a href="Vector.html">Vector</a></span>



                </td>





                <td class="description last">Initial configuration for the Fabric engine. This can be considered the "genesis" state for any contract using the system. If a chain of events is maintained over long periods of time, `state` can be considered "in contention", and it is demonstrated that the outstanding value of the contract remains to be settled.</td>
              </tr>


            </tbody>
          </table>






          <h5 class="subsection-title">Properties:</h5>



          <table class="props">
            <thead>
              <tr>

                <th>Name</th>


                <th>Type</th>





                <th class="last">Description</th>
              </tr>
            </thead>

            <tbody>


              <tr>

                <td class="name"><code>Block</code></td>


                <td class="type">


                  <span class="param-type">Class</span>



                </td>





                <td class="description last"></td>
              </tr>


            </tbody>
          </table>




          <dl class="details">


























            <dt class="tag-source">Source:</dt>
            <dd class="tag-source">
              <ul class="dummy">
                <li>
                  <a href="types_fabric.js.html">types/fabric.js</a>, <a href="types_fabric.js.html#line57">line 57</a>
                </li>
              </ul>
            </dd>







          </dl>





          <h5>Fires:</h5>
          <ul>
            <li>Fabric#event:thread</li>

            <li>Fabric#event:step Emitted on a `compute` step.</li>
          </ul>

















        </div>
















        <h3 class="subsection-title">Methods</h3>







        <h4 class="name" id="compute"><span class="type-signature"></span>compute<span class="signature">()</span><span class="type-signature"> &rarr; {<a href="Fabric.html">Fabric</a>}</span></h4>






        <div class="description">
          Process the current stack.
        </div>













        <dl class="details">


























          <dt class="tag-source">Source:</dt>
          <dd class="tag-source">
            <ul class="dummy">
              <li>
                <a href="types_fabric.js.html">types/fabric.js</a>, <a href="types_fabric.js.html#line398">line 398</a>
              </li>
            </ul>
          </dd>







        </dl>















        <h5>Returns:</h5>


        <div class="param-desc">
          Resulting instance of the stack.
        </div>



        <dl>
          <dt>
            Type
          </dt>
          <dd>

            <span class="param-type"><a href="Fabric.html">Fabric</a></span>


          </dd>
        </dl>













        <h4 class="name" id="push"><span class="type-signature"></span>push<span class="signature">(value)</span><span class="type-signature"> &rarr; {<a href="Stack.html">Stack</a>}</span></h4>






        <div class="description">
          Push an instruction onto the stack.
        </div>









        <h5>Parameters:</h5>


        <table class="params">
          <thead>
            <tr>

              <th>Name</th>


              <th>Type</th>





              <th class="last">Description</th>
            </tr>
          </thead>

          <tbody>


            <tr>

              <td class="name"><code>value</code></td>


              <td class="type">


                <span class="param-type">Instruction</span>



              </td>





              <td class="description last"></td>
            </tr>


          </tbody>
        </table>






        <dl class="details">


























          <dt class="tag-source">Source:</dt>
          <dd class="tag-source">
            <ul class="dummy">
              <li>
                <a href="types_fabric.js.html">types/fabric.js</a>, <a href="types_fabric.js.html#line237">line 237</a>
              </li>
            </ul>
          </dd>







        </dl>















        <h5>Returns:</h5>




        <dl>
          <dt>
            Type
          </dt>
          <dd>

            <span class="param-type"><a href="Stack.html">Stack</a></span>


          </dd>
        </dl>













        <h4 class="name" id="register"><span class="type-signature">(async) </span>register<span class="signature">(service)</span><span class="type-signature"></span></h4>






        <div class="description">
          Register an available <a href="Service.html">Service</a> using an ES6 Class.
        </div>









        <h5>Parameters:</h5>


        <table class="params">
          <thead>
            <tr>

              <th>Name</th>


              <th>Type</th>





              <th class="last">Description</th>
            </tr>
          </thead>

          <tbody>


            <tr>

              <td class="name"><code>service</code></td>


              <td class="type">


                <span class="param-type">Class</span>



              </td>





              <td class="description last">The ES6 Class.</td>
            </tr>


          </tbody>
        </table>






        <dl class="details">


























          <dt class="tag-source">Source:</dt>
          <dd class="tag-source">
            <ul class="dummy">
              <li>
                <a href="types_fabric.js.html">types/fabric.js</a>, <a href="types_fabric.js.html#line167">line 167</a>
              </li>
            </ul>
          </dd>







        </dl>


























        <h4 class="name" id="trust"><span class="type-signature"></span>trust<span class="signature">(source)</span><span class="type-signature"> &rarr; {<a href="Fabric.html">Fabric</a>}</span></h4>






        <div class="description">
          Blindly consume messages from a Source, relying on `this.chain` to
          verify results.
        </div>









        <h5>Parameters:</h5>


        <table class="params">
          <thead>
            <tr>

              <th>Name</th>


              <th>Type</th>





              <th class="last">Description</th>
            </tr>
          </thead>

          <tbody>


            <tr>

              <td class="name"><code>source</code></td>


              <td class="type">


                <span class="param-type">EventEmitter</span>



              </td>





              <td class="description last">Any object which implements the `EventEmitter` pattern.</td>
            </tr>


          </tbody>
        </table>






        <dl class="details">


























          <dt class="tag-source">Source:</dt>
          <dd class="tag-source">
            <ul class="dummy">
              <li>
                <a href="types_fabric.js.html">types/fabric.js</a>, <a href="types_fabric.js.html#line308">line 308</a>
              </li>
            </ul>
          </dd>







        </dl>















        <h5>Returns:</h5>


        <div class="param-desc">
          Returns itself.
        </div>



        <dl>
          <dt>
            Type
          </dt>
          <dd>

            <span class="param-type"><a href="Fabric.html">Fabric</a></span>


          </dd>
        </dl>













      </article>

    </section>



  </div>
  <nav>
    <h2><a href="index.html">Home</a></h2>
    <h3>Classes</h3>
    <ul>
      <li><a href="Actor.html">Actor</a></li>
      <li><a href="Aggregator.html">Aggregator</a></li>
      <li><a href="App.html">App</a></li>
      <li><a href="Bitcoin.html">Bitcoin</a></li>
      <li><a href="Chain.html">Chain</a></li>
      <li><a href="Channel.html">Channel</a></li>
      <li><a href="CLI.html">CLI</a></li>
      <li><a href="Collection.html">Collection</a></li>
      <li><a href="Compiler.html">Compiler</a></li>
      <li><a href="Consensus.html">Consensus</a></li>
      <li><a href="Entity.html">Entity</a></li>
      <li><a href="Exchange.html">Exchange</a></li>
      <li><a href="Fabric.html">Fabric</a></li>
      <li><a href="Hash256.html">Hash256</a></li>
      <li><a href="HKDF.html">HKDF</a></li>
      <li><a href="HTTPServer.html">HTTPServer</a></li>
      <li><a href="Interface.html">Interface</a></li>
      <li><a href="Key.html">Key</a></li>
      <li><a href="KeyStore.html">KeyStore</a></li>
      <li><a href="Machine.html">Machine</a></li>
      <li><a href="Mempool.html">Mempool</a></li>
      <li><a href="Message.html">Message</a></li>
<<<<<<< HEAD
=======
      <li><a href="Node.html">Node</a></li>
>>>>>>> cabd59a0
      <li><a href="Oracle.html">Oracle</a></li>
      <li><a href="Path.html">Path</a></li>
      <li><a href="Peer.html">Peer</a></li>
      <li><a href="Reader.html">Reader</a></li>
      <li><a href="Redis.html">Redis</a></li>
      <li><a href="Router.html">Router</a></li>
      <li><a href="Scribe.html">Scribe</a></li>
      <li><a href="Script.html">Script</a></li>
      <li><a href="Service.html">Service</a></li>
      <li><a href="Session.html">Session</a></li>
      <li><a href="Signer.html">Signer</a></li>
      <li><a href="Snapshot.html">Snapshot</a></li>
      <li><a href="Stack.html">Stack</a></li>
      <li><a href="Stash.html">Stash</a></li>
      <li><a href="State.html">State</a></li>
      <li><a href="Store.html">Store</a></li>
      <li><a href="Swap.html">Swap</a></li>
      <li><a href="Swarm.html">Swarm</a></li>
      <li><a href="Transition.html">Transition</a></li>
      <li><a href="Tree.html">Tree</a></li>
      <li><a href="Value.html">Value</a></li>
      <li><a href="Vector.html">Vector</a></li>
      <li><a href="Walker.html">Walker</a></li>
      <li><a href="Wallet.html">Wallet</a></li>
      <li><a href="ZMQ.html">ZMQ</a></li>
    </ul>
    <h3>Events</h3>
    <ul>
      <li><a href="Aggregator.html#event:commit">commit</a></li>
    </ul>
  </nav>
  <br class="clear" />
  <footer><a href="https://github.com/FabricLabs/fabric">git://</a> &middot; <a href="https://chat.fabric.pub/#/room/#hub:fabric.pub">Community</a></footer>
  <script type="text/javascript">
    prettyPrint();
  </script>
  <script src="scripts/linenumber.js"></script>
</body>

</html><|MERGE_RESOLUTION|>--- conflicted
+++ resolved
@@ -886,10 +886,7 @@
       <li><a href="Machine.html">Machine</a></li>
       <li><a href="Mempool.html">Mempool</a></li>
       <li><a href="Message.html">Message</a></li>
-<<<<<<< HEAD
-=======
       <li><a href="Node.html">Node</a></li>
->>>>>>> cabd59a0
       <li><a href="Oracle.html">Oracle</a></li>
       <li><a href="Path.html">Path</a></li>
       <li><a href="Peer.html">Peer</a></li>
