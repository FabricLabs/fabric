--- conflicted
+++ resolved
@@ -234,8 +234,6 @@
             <li>Fabric#event:step Emitted on a `compute` step.</li>
           </ul>
 
-<<<<<<< HEAD
-=======
 
 
 
@@ -263,7 +261,6 @@
 
 
 
->>>>>>> abe0ffe0
 
 
 
@@ -852,588 +849,6 @@
 
 
 
-        <h3 class="subsection-title">Methods</h3>
-
-
-
-
-
-
-
-        <h4 class="name" id="compute"><span class="type-signature"></span>compute<span class="signature">()</span><span class="type-signature"> &rarr; {<a href="Fabric.html">Fabric</a>}</span></h4>
-
-
-
-
-
-
-        <div class="description">
-          Process the current stack.
-        </div>
-
-
-
-
-
-
-
-
-
-
-
-
-
-        <dl class="details">
-
-
-
-
-
-
-
-
-
-
-
-
-
-
-
-
-
-
-
-
-
-
-
-
-
-
-          <dt class="tag-source">Source:</dt>
-          <dd class="tag-source">
-            <ul class="dummy">
-              <li>
-                <a href="types_fabric.js.html">types/fabric.js</a>, <a href="types_fabric.js.html#line429">line 429</a>
-              </li>
-            </ul>
-          </dd>
-
-
-
-
-
-
-
-        </dl>
-
-
-
-
-
-
-
-
-
-
-
-
-
-
-
-        <h5>Returns:</h5>
-
-
-        <div class="param-desc">
-          Resulting instance of the stack.
-        </div>
-
-
-
-        <dl>
-          <dt>
-            Type
-          </dt>
-          <dd>
-
-            <span class="param-type"><a href="Fabric.html">Fabric</a></span>
-
-
-          </dd>
-        </dl>
-
-
-
-
-
-
-
-
-
-
-
-
-
-        <h4 class="name" id="push"><span class="type-signature"></span>push<span class="signature">(value)</span><span class="type-signature"> &rarr; {<a href="Stack.html">Stack</a>}</span></h4>
-
-
-
-
-
-
-        <div class="description">
-          Push an instruction onto the stack.
-        </div>
-
-
-
-
-
-
-
-
-
-        <h5>Parameters:</h5>
-
-
-        <table class="params">
-          <thead>
-            <tr>
-
-              <th>Name</th>
-
-
-              <th>Type</th>
-
-
-
-
-
-              <th class="last">Description</th>
-            </tr>
-          </thead>
-
-          <tbody>
-
-
-            <tr>
-
-              <td class="name"><code>value</code></td>
-
-
-              <td class="type">
-
-
-                <span class="param-type">Instruction</span>
-
-
-
-              </td>
-
-
-
-
-
-              <td class="description last"></td>
-            </tr>
-
-
-          </tbody>
-        </table>
-
-
-
-
-
-
-        <dl class="details">
-
-
-
-
-
-
-
-
-
-
-
-
-
-
-
-
-
-
-
-
-
-
-
-
-
-
-          <dt class="tag-source">Source:</dt>
-          <dd class="tag-source">
-            <ul class="dummy">
-              <li>
-                <a href="types_fabric.js.html">types/fabric.js</a>, <a href="types_fabric.js.html#line268">line 268</a>
-              </li>
-            </ul>
-          </dd>
-
-
-
-
-
-
-
-        </dl>
-
-
-
-
-
-
-
-
-
-
-
-
-
-
-
-        <h5>Returns:</h5>
-
-
-
-
-        <dl>
-          <dt>
-            Type
-          </dt>
-          <dd>
-
-            <span class="param-type"><a href="Stack.html">Stack</a></span>
-
-
-          </dd>
-        </dl>
-
-
-
-
-
-
-
-
-
-
-
-
-
-        <h4 class="name" id="register"><span class="type-signature">(async) </span>register<span class="signature">(service)</span><span class="type-signature"></span></h4>
-
-
-
-
-
-
-        <div class="description">
-          Register an available <a href="Service.html">Service</a> using an ES6 Class.
-        </div>
-
-
-
-
-
-
-
-
-
-        <h5>Parameters:</h5>
-
-
-        <table class="params">
-          <thead>
-            <tr>
-
-              <th>Name</th>
-
-
-              <th>Type</th>
-
-
-
-
-
-              <th class="last">Description</th>
-            </tr>
-          </thead>
-
-          <tbody>
-
-
-            <tr>
-
-              <td class="name"><code>service</code></td>
-
-
-              <td class="type">
-
-
-                <span class="param-type">Class</span>
-
-
-
-              </td>
-
-
-
-
-
-              <td class="description last">The ES6 Class.</td>
-            </tr>
-
-
-          </tbody>
-        </table>
-
-
-
-
-
-
-        <dl class="details">
-
-
-
-
-
-
-
-
-
-
-
-
-
-
-
-
-
-
-
-
-
-
-
-
-
-
-          <dt class="tag-source">Source:</dt>
-          <dd class="tag-source">
-            <ul class="dummy">
-              <li>
-                <a href="types_fabric.js.html">types/fabric.js</a>, <a href="types_fabric.js.html#line198">line 198</a>
-              </li>
-            </ul>
-          </dd>
-
-
-
-
-
-
-
-        </dl>
-
-
-
-
-
-
-
-
-
-
-
-
-
-
-
-
-
-
-
-
-
-
-
-
-
-
-        <h4 class="name" id="trust"><span class="type-signature"></span>trust<span class="signature">(source)</span><span class="type-signature"> &rarr; {<a href="Fabric.html">Fabric</a>}</span></h4>
-
-
-
-
-
-
-        <div class="description">
-          Blindly consume messages from a Source, relying on `this.chain` to
-          verify results.
-        </div>
-
-
-
-
-
-
-
-
-
-        <h5>Parameters:</h5>
-
-
-        <table class="params">
-          <thead>
-            <tr>
-
-              <th>Name</th>
-
-
-              <th>Type</th>
-
-
-
-
-
-              <th class="last">Description</th>
-            </tr>
-          </thead>
-
-          <tbody>
-
-
-            <tr>
-
-              <td class="name"><code>source</code></td>
-
-
-              <td class="type">
-
-
-                <span class="param-type">EventEmitter</span>
-
-
-
-              </td>
-
-
-
-
-
-              <td class="description last">Any object which implements the `EventEmitter` pattern.</td>
-            </tr>
-
-
-          </tbody>
-        </table>
-
-
-
-
-
-
-        <dl class="details">
-
-
-
-
-
-
-
-
-
-
-
-
-
-
-
-
-
-
-
-
-
-
-
-
-
-
-          <dt class="tag-source">Source:</dt>
-          <dd class="tag-source">
-            <ul class="dummy">
-              <li>
-                <a href="types_fabric.js.html">types/fabric.js</a>, <a href="types_fabric.js.html#line339">line 339</a>
-              </li>
-            </ul>
-          </dd>
-
-
-
-
-
-
-
-        </dl>
-
-
-
-
-
-
-
-
-
-
-
-
-
-
-
-        <h5>Returns:</h5>
-
-
-        <div class="param-desc">
-          Returns itself.
-        </div>
-
-
-
-        <dl>
-          <dt>
-            Type
-          </dt>
-          <dd>
-
-            <span class="param-type"><a href="Fabric.html">Fabric</a></span>
-
-
-          </dd>
-        </dl>
-
-
-
-
-
-
-
-
-
 
 
 
@@ -1447,20 +862,10 @@
   </div>
   <nav>
     <h2><a href="index.html">Home</a></h2>
-<<<<<<< HEAD
-    <h3>Modules</h3>
-    <ul>
-      <li><a href="module-@fabric_core_services_bitcoin.html">@fabric/core/services/bitcoin</a></li>
-    </ul>
-    <h3>Classes</h3>
-    <ul>
-      <li><a href="Actor.html">Actor</a></li>
-=======
     <h3>Classes</h3>
     <ul>
       <li><a href="Actor.html">Actor</a></li>
       <li><a href="Aggregator.html">Aggregator</a></li>
->>>>>>> abe0ffe0
       <li><a href="App.html">App</a></li>
       <li><a href="Bitcoin.html">Bitcoin</a></li>
       <li><a href="Chain.html">Chain</a></li>
@@ -1478,13 +883,8 @@
       <li><a href="Key.html">Key</a></li>
       <li><a href="KeyStore.html">KeyStore</a></li>
       <li><a href="Machine.html">Machine</a></li>
-      <li><a href="Matrix.html">Matrix</a></li>
       <li><a href="Mempool.html">Mempool</a></li>
       <li><a href="Message.html">Message</a></li>
-<<<<<<< HEAD
-      <li><a href="module-@fabric_core_services_bitcoin-Bitcoin.html">Bitcoin</a></li>
-=======
->>>>>>> abe0ffe0
       <li><a href="Oracle.html">Oracle</a></li>
       <li><a href="Path.html">Path</a></li>
       <li><a href="Peer.html">Peer</a></li>
