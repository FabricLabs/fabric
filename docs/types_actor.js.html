--- conflicted
+++ resolved
@@ -78,27 +78,7 @@
       content: this.value || {}
     };
 
-<<<<<<< HEAD
-    // TODO: evaluate disabling by default
-    this.history = [];
-
-    // TODO: evaluate disabling by default
-    // and/or resolving performance issues at scale
-    try {
-      this.observer = monitor.observe(this._state.content, this._handleMonitorChanges.bind(this));
-    } catch (exception) {
-      console.error('UNABLE TO WATCH:', exception);
-    }
-
-    // TODO: use elegant method to strip these properties
-    Object.defineProperty(this, '_events', { enumerable: false });
-    Object.defineProperty(this, '_eventsCount', { enumerable: false });
-    Object.defineProperty(this, '_maxListeners', { enumerable: false });
-    Object.defineProperty(this, '_state', { enumerable: false });
-    Object.defineProperty(this, 'observer', { enumerable: false });
-=======
     this.monitor = monitor.observe(this._state.content, this._handleMonitorChanges.bind(this));
->>>>>>> 89f99d2d
 
     // Chainable
     return this;
@@ -222,20 +202,6 @@
   }
 
   /**
-<<<<<<< HEAD
-   * Casts the Actor to a generic message.
-   * @returns {Object} Generic message object.
-   */
-  toGenericMessage () {
-    return {
-      type: 'FabricActorState',
-      object: this.toObject()
-    };
-  }
-
-  /**
-=======
->>>>>>> 89f99d2d
    * Returns the Actor's current state as an {@link Object}.
    * @returns {Object}
    */
