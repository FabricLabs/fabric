<!DOCTYPE html>
<html lang="en">

<head>
  <meta charset="utf-8">
  <title>Class: Remote &middot; Docs</title>
  <script src="scripts/prettify/prettify.js"> </script>
  <script src="scripts/prettify/lang-css.js"> </script>
  <!--[if lt IE 9]>
      <script src="//html5shiv.googlecode.com/svn/trunk/html5.js"></script>
    <![endif]-->
  <link type="text/css" rel="stylesheet" href="styles/prettify-tomorrow.css">
  <link type="text/css" rel="stylesheet" href="styles/jsdoc-default.css">
  <script>
    window.dataLayer = window.dataLayer || [];

    function gtag() {
      dataLayer.push(arguments);
    }
    gtag('js', new Date());
    gtag('config', 'G-09Y57FL980');
  </script>
</head>

<body>
  <div id="main">
    <h1 class="page-title">Class: Remote</h1>




    <section>

      <header>

        <h2><span class="attribs"><span class="type-signature"></span></span>Remote<span class="signature">(target)</span><span class="type-signature"></span></h2>

        <div class="class-description">Interact with a remote <a href="Resource.html">Resource</a>.</div>


      </header>

      <article>
        <div class="container-overview">




          <h2>Constructor</h2>



          <h4 class="name" id="Remote"><span class="type-signature"></span>new Remote<span class="signature">(target)</span><span class="type-signature"></span></h4>






          <div class="description">
            An in-memory representation of a node in our network.
          </div>









          <h5>Parameters:</h5>


          <table class="params">
            <thead>
              <tr>

                <th>Name</th>


                <th>Type</th>





                <th class="last">Description</th>
              </tr>
            </thead>

            <tbody>


              <tr>

                <td class="name"><code>target</code></td>


                <td class="type">


                  <span class="param-type">Object</span>



                </td>





                <td class="description last">Target object.
                  <h6>Properties</h6>


                  <table class="params">
                    <thead>
                      <tr>

                        <th>Name</th>


                        <th>Type</th>





                        <th class="last">Description</th>
                      </tr>
                    </thead>

                    <tbody>


                      <tr>

                        <td class="name"><code>host</code></td>


                        <td class="type">


                          <span class="param-type">String</span>



                        </td>





                        <td class="description last">Named host, e.g. "localhost".</td>
                      </tr>



                      <tr>

                        <td class="name"><code>secure</code></td>


                        <td class="type">


                          <span class="param-type">String</span>



                        </td>





                        <td class="description last">Require TLS session.</td>
                      </tr>


                    </tbody>
                  </table>

                </td>
              </tr>


            </tbody>
          </table>






          <h5 class="subsection-title">Properties:</h5>



          <table class="props">
            <thead>
              <tr>

                <th>Name</th>


                <th>Type</th>





                <th class="last">Description</th>
              </tr>
            </thead>

            <tbody>


              <tr>

                <td class="name"><code>config</code></td>


                <td class="type">


                  <span class="param-type">Object</span>



                </td>





                <td class="description last"></td>
              </tr>



              <tr>

                <td class="name"><code>secure</code></td>


                <td class="type">


                  <span class="param-type">Boolean</span>



                </td>





                <td class="description last"></td>
              </tr>


            </tbody>
          </table>




          <dl class="details">


























            <dt class="tag-source">Source:</dt>
            <dd class="tag-source">
              <ul class="dummy">
                <li>
                  <a href="types_remote.js.html">types/remote.js</a>, <a href="types_remote.js.html#line26">line 26</a>
                </li>
              </ul>
            </dd>







          </dl>





















        </div>
















        <h3 class="subsection-title">Methods</h3>







        <h4 class="name" id="_DELETE"><span class="type-signature">(async) </span>_DELETE<span class="signature">(path, params)</span><span class="type-signature"> &rarr; {Object}</span></h4>






        <div class="description">
          HTTP DELETE on the configured Authority.
        </div>









        <h5>Parameters:</h5>


        <table class="params">
          <thead>
            <tr>

              <th>Name</th>


              <th>Type</th>





              <th class="last">Description</th>
            </tr>
          </thead>

          <tbody>


            <tr>

              <td class="name"><code>path</code></td>


              <td class="type">


                <span class="param-type">String</span>



              </td>





              <td class="description last">HTTP Path to request.</td>
            </tr>



            <tr>

              <td class="name"><code>params</code></td>


              <td class="type">


                <span class="param-type">Object</span>



              </td>





              <td class="description last">Map of parameters to supply.</td>
            </tr>


          </tbody>
        </table>






        <dl class="details">


























          <dt class="tag-source">Source:</dt>
          <dd class="tag-source">
            <ul class="dummy">
              <li>
<<<<<<< HEAD
                <a href="types_remote.js.html">types/remote.js</a>, <a href="types_remote.js.html#line247">line 247</a>
=======
                <a href="types_remote.js.html">types/remote.js</a>, <a href="types_remote.js.html#line249">line 249</a>
>>>>>>> c0a538a5
              </li>
            </ul>
          </dd>







        </dl>















        <h5>Returns:</h5>


        <div class="param-desc">
          - Full description of remote resource.
        </div>



        <dl>
          <dt>
            Type
          </dt>
          <dd>

            <span class="param-type">Object</span>


          </dd>
        </dl>













        <h4 class="name" id="_GET"><span class="type-signature">(async) </span>_GET<span class="signature">(path, params)</span><span class="type-signature"> &rarr; {Mixed}</span></h4>






        <div class="description">
          HTTP GET against the configured Authority.
        </div>









        <h5>Parameters:</h5>


        <table class="params">
          <thead>
            <tr>

              <th>Name</th>


              <th>Type</th>





              <th class="last">Description</th>
            </tr>
          </thead>

          <tbody>


            <tr>

              <td class="name"><code>path</code></td>


              <td class="type">


                <span class="param-type">String</span>



              </td>





              <td class="description last">HTTP Path to request.</td>
            </tr>



            <tr>

              <td class="name"><code>params</code></td>


              <td class="type">


                <span class="param-type">Object</span>



              </td>





              <td class="description last">Map of parameters to supply.</td>
            </tr>


          </tbody>
        </table>






        <dl class="details">


























          <dt class="tag-source">Source:</dt>
          <dd class="tag-source">
            <ul class="dummy">
              <li>
<<<<<<< HEAD
                <a href="types_remote.js.html">types/remote.js</a>, <a href="types_remote.js.html#line187">line 187</a>
=======
                <a href="types_remote.js.html">types/remote.js</a>, <a href="types_remote.js.html#line189">line 189</a>
>>>>>>> c0a538a5
              </li>
            </ul>
          </dd>







        </dl>















        <h5>Returns:</h5>


        <div class="param-desc">
          [description]
        </div>



        <dl>
          <dt>
            Type
          </dt>
          <dd>

            <span class="param-type">Mixed</span>


          </dd>
        </dl>













        <h4 class="name" id="_OPTIONS"><span class="type-signature">(async) </span>_OPTIONS<span class="signature">(path, params)</span><span class="type-signature"> &rarr; {Object}</span></h4>






        <div class="description">
          HTTP OPTIONS on the configured Authority.
        </div>









        <h5>Parameters:</h5>


        <table class="params">
          <thead>
            <tr>

              <th>Name</th>


              <th>Type</th>





              <th class="last">Description</th>
            </tr>
          </thead>

          <tbody>


            <tr>

              <td class="name"><code>path</code></td>


              <td class="type">


                <span class="param-type">String</span>



              </td>





              <td class="description last">HTTP Path to request.</td>
            </tr>



            <tr>

              <td class="name"><code>params</code></td>


              <td class="type">


                <span class="param-type">Object</span>



              </td>





              <td class="description last">Map of parameters to supply.</td>
            </tr>


          </tbody>
        </table>






        <dl class="details">


























          <dt class="tag-source">Source:</dt>
          <dd class="tag-source">
            <ul class="dummy">
              <li>
<<<<<<< HEAD
                <a href="types_remote.js.html">types/remote.js</a>, <a href="types_remote.js.html#line227">line 227</a>
=======
                <a href="types_remote.js.html">types/remote.js</a>, <a href="types_remote.js.html#line229">line 229</a>
>>>>>>> c0a538a5
              </li>
            </ul>
          </dd>







        </dl>















        <h5>Returns:</h5>


        <div class="param-desc">
          - Full description of remote resource.
        </div>



        <dl>
          <dt>
            Type
          </dt>
          <dd>

            <span class="param-type">Object</span>


          </dd>
        </dl>













        <h4 class="name" id="_PATCH"><span class="type-signature">(async) </span>_PATCH<span class="signature">(path, body)</span><span class="type-signature"> &rarr; {Object}</span></h4>






        <div class="description">
          HTTP PATCH on the configured Authority.
        </div>









        <h5>Parameters:</h5>


        <table class="params">
          <thead>
            <tr>

              <th>Name</th>


              <th>Type</th>





              <th class="last">Description</th>
            </tr>
          </thead>

          <tbody>


            <tr>

              <td class="name"><code>path</code></td>


              <td class="type">


                <span class="param-type">String</span>



              </td>





              <td class="description last">HTTP Path to request.</td>
            </tr>



            <tr>

              <td class="name"><code>body</code></td>


              <td class="type">


                <span class="param-type">Object</span>



              </td>





              <td class="description last">Map of parameters to supply.</td>
            </tr>


          </tbody>
        </table>






        <dl class="details">


























          <dt class="tag-source">Source:</dt>
          <dd class="tag-source">
            <ul class="dummy">
              <li>
<<<<<<< HEAD
                <a href="types_remote.js.html">types/remote.js</a>, <a href="types_remote.js.html#line237">line 237</a>
=======
                <a href="types_remote.js.html">types/remote.js</a>, <a href="types_remote.js.html#line239">line 239</a>
>>>>>>> c0a538a5
              </li>
            </ul>
          </dd>







        </dl>















        <h5>Returns:</h5>


        <div class="param-desc">
          - Full description of remote resource.
        </div>



        <dl>
          <dt>
            Type
          </dt>
          <dd>

            <span class="param-type">Object</span>


          </dd>
        </dl>













        <h4 class="name" id="_POST"><span class="type-signature">(async) </span>_POST<span class="signature">(path, params)</span><span class="type-signature"> &rarr; {Mixed}</span></h4>






        <div class="description">
          HTTP POST against the configured Authority.
        </div>









        <h5>Parameters:</h5>


        <table class="params">
          <thead>
            <tr>

              <th>Name</th>


              <th>Type</th>





              <th class="last">Description</th>
            </tr>
          </thead>

          <tbody>


            <tr>

              <td class="name"><code>path</code></td>


              <td class="type">


                <span class="param-type">String</span>



              </td>





              <td class="description last">HTTP Path to request.</td>
            </tr>



            <tr>

              <td class="name"><code>params</code></td>


              <td class="type">


                <span class="param-type">Object</span>



              </td>





              <td class="description last">Map of parameters to supply.</td>
            </tr>


          </tbody>
        </table>






        <dl class="details">


























          <dt class="tag-source">Source:</dt>
          <dd class="tag-source">
            <ul class="dummy">
              <li>
<<<<<<< HEAD
                <a href="types_remote.js.html">types/remote.js</a>, <a href="types_remote.js.html#line197">line 197</a>
=======
                <a href="types_remote.js.html">types/remote.js</a>, <a href="types_remote.js.html#line199">line 199</a>
>>>>>>> c0a538a5
              </li>
            </ul>
          </dd>







        </dl>















        <h5>Returns:</h5>


        <div class="param-desc">
          Result of request.
        </div>



        <dl>
          <dt>
            Type
          </dt>
          <dd>

            <span class="param-type">Mixed</span>


          </dd>
        </dl>













        <h4 class="name" id="_PUT"><span class="type-signature">(async) </span>_PUT<span class="signature">(path, body)</span><span class="type-signature"> &rarr; {Mixed}</span></h4>






        <div class="description">
          HTTP PUT against the configured Authority.
        </div>









        <h5>Parameters:</h5>


        <table class="params">
          <thead>
            <tr>

              <th>Name</th>


              <th>Type</th>





              <th class="last">Description</th>
            </tr>
          </thead>

          <tbody>


            <tr>

              <td class="name"><code>path</code></td>


              <td class="type">


                <span class="param-type">String</span>



              </td>





              <td class="description last">HTTP Path to request.</td>
            </tr>



            <tr>

              <td class="name"><code>body</code></td>


              <td class="type">


                <span class="param-type">Object</span>



              </td>





              <td class="description last">Map of parameters to supply.</td>
            </tr>


          </tbody>
        </table>






        <dl class="details">


























          <dt class="tag-source">Source:</dt>
          <dd class="tag-source">
            <ul class="dummy">
              <li>
<<<<<<< HEAD
                <a href="types_remote.js.html">types/remote.js</a>, <a href="types_remote.js.html#line177">line 177</a>
=======
                <a href="types_remote.js.html">types/remote.js</a>, <a href="types_remote.js.html#line179">line 179</a>
>>>>>>> c0a538a5
              </li>
            </ul>
          </dd>







        </dl>















        <h5>Returns:</h5>


        <div class="param-desc">
          [description]
        </div>



        <dl>
          <dt>
            Type
          </dt>
          <dd>

            <span class="param-type">Mixed</span>


          </dd>
        </dl>













        <h4 class="name" id="enumerate"><span class="type-signature">(async) </span>enumerate<span class="signature">()</span><span class="type-signature"> &rarr; {Configuration}</span></h4>






        <div class="description">
          Enumerate the available Resources on the remote host.
        </div>













        <dl class="details">


























          <dt class="tag-source">Source:</dt>
          <dd class="tag-source">
            <ul class="dummy">
              <li>
                <a href="types_remote.js.html">types/remote.js</a>, <a href="types_remote.js.html#line45">line 45</a>
              </li>
            </ul>
          </dd>







        </dl>















        <h5>Returns:</h5>




        <dl>
          <dt>
            Type
          </dt>
          <dd>

            <span class="param-type">Configuration</span>


          </dd>
        </dl>













      </article>

    </section>



  </div>
  <nav>
    <h2><a href="index.html">Home</a></h2>
    <h3>Classes</h3>
    <ul>
      <li><a href="Actor.html">Actor</a></li>
      <li><a href="Aggregator.html">Aggregator</a></li>
      <li><a href="App.html">App</a></li>
      <li><a href="Bitcoin.html">Bitcoin</a></li>
      <li><a href="Chain.html">Chain</a></li>
      <li><a href="Channel.html">Channel</a></li>
      <li><a href="CLI.html">CLI</a></li>
      <li><a href="Collection.html">Collection</a></li>
      <li><a href="Compiler.html">Compiler</a></li>
      <li><a href="Consensus.html">Consensus</a></li>
      <li><a href="Entity.html">Entity</a></li>
      <li><a href="Exchange.html">Exchange</a></li>
      <li><a href="Fabric.html">Fabric</a></li>
      <li><a href="Hash256.html">Hash256</a></li>
      <li><a href="HKDF.html">HKDF</a></li>
      <li><a href="HTTPServer.html">HTTPServer</a></li>
      <li><a href="Interface.html">Interface</a></li>
      <li><a href="Key.html">Key</a></li>
      <li><a href="KeyStore.html">KeyStore</a></li>
      <li><a href="Machine.html">Machine</a></li>
      <li><a href="Mempool.html">Mempool</a></li>
      <li><a href="Message.html">Message</a></li>
      <li><a href="Oracle.html">Oracle</a></li>
      <li><a href="Path.html">Path</a></li>
      <li><a href="Peer.html">Peer</a></li>
      <li><a href="Reader.html">Reader</a></li>
      <li><a href="Redis.html">Redis</a></li>
      <li><a href="Remote.html">Remote</a></li>
      <li><a href="Router.html">Router</a></li>
      <li><a href="Scribe.html">Scribe</a></li>
      <li><a href="Script.html">Script</a></li>
      <li><a href="Service.html">Service</a></li>
      <li><a href="Session.html">Session</a></li>
      <li><a href="Snapshot.html">Snapshot</a></li>
      <li><a href="Stack.html">Stack</a></li>
      <li><a href="State.html">State</a></li>
      <li><a href="Store.html">Store</a></li>
      <li><a href="Swap.html">Swap</a></li>
      <li><a href="Swarm.html">Swarm</a></li>
      <li><a href="Transition.html">Transition</a></li>
      <li><a href="Tree.html">Tree</a></li>
      <li><a href="Value.html">Value</a></li>
      <li><a href="Vector.html">Vector</a></li>
      <li><a href="Walker.html">Walker</a></li>
      <li><a href="Wallet.html">Wallet</a></li>
      <li><a href="ZMQ.html">ZMQ</a></li>
    </ul>
    <h3>Events</h3>
    <ul>
      <li><a href="Aggregator.html#event:commit">commit</a></li>
    </ul>
  </nav>
  <br class="clear" />
  <footer><a href="https://github.com/FabricLabs/fabric">git://</a> &middot; <a href="https://chat.fabric.pub/#/room/#hub:fabric.pub">Community</a></footer>
  <script type="text/javascript">
    prettyPrint();
  </script>
  <script src="scripts/linenumber.js"></script>
</body>

</html><|MERGE_RESOLUTION|>--- conflicted
+++ resolved
@@ -484,11 +484,7 @@
           <dd class="tag-source">
             <ul class="dummy">
               <li>
-<<<<<<< HEAD
-                <a href="types_remote.js.html">types/remote.js</a>, <a href="types_remote.js.html#line247">line 247</a>
-=======
                 <a href="types_remote.js.html">types/remote.js</a>, <a href="types_remote.js.html#line249">line 249</a>
->>>>>>> c0a538a5
               </li>
             </ul>
           </dd>
@@ -674,11 +670,7 @@
           <dd class="tag-source">
             <ul class="dummy">
               <li>
-<<<<<<< HEAD
-                <a href="types_remote.js.html">types/remote.js</a>, <a href="types_remote.js.html#line187">line 187</a>
-=======
                 <a href="types_remote.js.html">types/remote.js</a>, <a href="types_remote.js.html#line189">line 189</a>
->>>>>>> c0a538a5
               </li>
             </ul>
           </dd>
@@ -864,11 +856,7 @@
           <dd class="tag-source">
             <ul class="dummy">
               <li>
-<<<<<<< HEAD
-                <a href="types_remote.js.html">types/remote.js</a>, <a href="types_remote.js.html#line227">line 227</a>
-=======
                 <a href="types_remote.js.html">types/remote.js</a>, <a href="types_remote.js.html#line229">line 229</a>
->>>>>>> c0a538a5
               </li>
             </ul>
           </dd>
@@ -1054,11 +1042,7 @@
           <dd class="tag-source">
             <ul class="dummy">
               <li>
-<<<<<<< HEAD
-                <a href="types_remote.js.html">types/remote.js</a>, <a href="types_remote.js.html#line237">line 237</a>
-=======
                 <a href="types_remote.js.html">types/remote.js</a>, <a href="types_remote.js.html#line239">line 239</a>
->>>>>>> c0a538a5
               </li>
             </ul>
           </dd>
@@ -1244,11 +1228,7 @@
           <dd class="tag-source">
             <ul class="dummy">
               <li>
-<<<<<<< HEAD
-                <a href="types_remote.js.html">types/remote.js</a>, <a href="types_remote.js.html#line197">line 197</a>
-=======
                 <a href="types_remote.js.html">types/remote.js</a>, <a href="types_remote.js.html#line199">line 199</a>
->>>>>>> c0a538a5
               </li>
             </ul>
           </dd>
@@ -1434,11 +1414,7 @@
           <dd class="tag-source">
             <ul class="dummy">
               <li>
-<<<<<<< HEAD
-                <a href="types_remote.js.html">types/remote.js</a>, <a href="types_remote.js.html#line177">line 177</a>
-=======
                 <a href="types_remote.js.html">types/remote.js</a>, <a href="types_remote.js.html#line179">line 179</a>
->>>>>>> c0a538a5
               </li>
             </ul>
           </dd>
@@ -1623,12 +1599,14 @@
       <li><a href="Aggregator.html">Aggregator</a></li>
       <li><a href="App.html">App</a></li>
       <li><a href="Bitcoin.html">Bitcoin</a></li>
+      <li><a href="Bitmessage.html">Bitmessage</a></li>
       <li><a href="Chain.html">Chain</a></li>
       <li><a href="Channel.html">Channel</a></li>
       <li><a href="CLI.html">CLI</a></li>
       <li><a href="Collection.html">Collection</a></li>
       <li><a href="Compiler.html">Compiler</a></li>
       <li><a href="Consensus.html">Consensus</a></li>
+      <li><a href="Elements.html">Elements</a></li>
       <li><a href="Entity.html">Entity</a></li>
       <li><a href="Exchange.html">Exchange</a></li>
       <li><a href="Fabric.html">Fabric</a></li>
@@ -1638,7 +1616,9 @@
       <li><a href="Interface.html">Interface</a></li>
       <li><a href="Key.html">Key</a></li>
       <li><a href="KeyStore.html">KeyStore</a></li>
+      <li><a href="Liquid.html">Liquid</a></li>
       <li><a href="Machine.html">Machine</a></li>
+      <li><a href="Markdown.html">Markdown</a></li>
       <li><a href="Mempool.html">Mempool</a></li>
       <li><a href="Message.html">Message</a></li>
       <li><a href="Oracle.html">Oracle</a></li>
