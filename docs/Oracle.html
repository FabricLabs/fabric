--- conflicted
+++ resolved
@@ -358,11 +358,7 @@
           <dd class="tag-source">
             <ul class="dummy">
               <li>
-<<<<<<< HEAD
-                <a href="types_store.js.html">types/store.js</a>, <a href="types_store.js.html#line173">line 173</a>
-=======
                 <a href="types_store.js.html">types/store.js</a>, <a href="types_store.js.html#line175">line 175</a>
->>>>>>> cabd59a0
               </li>
             </ul>
           </dd>
@@ -534,11 +530,7 @@
           <dd class="tag-source">
             <ul class="dummy">
               <li>
-<<<<<<< HEAD
-                <a href="types_store.js.html">types/store.js</a>, <a href="types_store.js.html#line94">line 94</a>
-=======
                 <a href="types_store.js.html">types/store.js</a>, <a href="types_store.js.html#line96">line 96</a>
->>>>>>> cabd59a0
               </li>
             </ul>
           </dd>
@@ -873,11 +865,7 @@
           <dd class="tag-source">
             <ul class="dummy">
               <li>
-<<<<<<< HEAD
-                <a href="types_store.js.html">types/store.js</a>, <a href="types_store.js.html#line524">line 524</a>
-=======
                 <a href="types_store.js.html">types/store.js</a>, <a href="types_store.js.html#line463">line 463</a>
->>>>>>> cabd59a0
               </li>
             </ul>
           </dd>
@@ -978,11 +966,7 @@
           <dd class="tag-source">
             <ul class="dummy">
               <li>
-<<<<<<< HEAD
-                <a href="types_store.js.html">types/store.js</a>, <a href="types_store.js.html#line567">line 567</a>
-=======
                 <a href="types_store.js.html">types/store.js</a>, <a href="types_store.js.html#line506">line 506</a>
->>>>>>> cabd59a0
               </li>
             </ul>
           </dd>
@@ -1132,11 +1116,7 @@
           <dd class="tag-source">
             <ul class="dummy">
               <li>
-<<<<<<< HEAD
-                <a href="types_store.js.html">types/store.js</a>, <a href="types_store.js.html#line286">line 286</a>
-=======
                 <a href="types_store.js.html">types/store.js</a>, <a href="types_store.js.html#line337">line 337</a>
->>>>>>> cabd59a0
               </li>
             </ul>
           </dd>
@@ -1432,11 +1412,7 @@
           <dd class="tag-source">
             <ul class="dummy">
               <li>
-<<<<<<< HEAD
-                <a href="types_store.js.html">types/store.js</a>, <a href="types_store.js.html#line599">line 599</a>
-=======
                 <a href="types_store.js.html">types/store.js</a>, <a href="types_store.js.html#line538">line 538</a>
->>>>>>> cabd59a0
               </li>
             </ul>
           </dd>
@@ -1608,11 +1584,7 @@
           <dd class="tag-source">
             <ul class="dummy">
               <li>
-<<<<<<< HEAD
-                <a href="types_store.js.html">types/store.js</a>, <a href="types_store.js.html#line488">line 488</a>
-=======
                 <a href="types_store.js.html">types/store.js</a>, <a href="types_store.js.html#line427">line 427</a>
->>>>>>> cabd59a0
               </li>
             </ul>
           </dd>
