--- conflicted
+++ resolved
@@ -11,6 +11,15 @@
     <![endif]-->
   <link type="text/css" rel="stylesheet" href="styles/prettify-tomorrow.css">
   <link type="text/css" rel="stylesheet" href="styles/jsdoc-default.css">
+  <script>
+    window.dataLayer = window.dataLayer || [];
+
+    function gtag() {
+      dataLayer.push(arguments);
+    }
+    gtag('js', new Date());
+    gtag('config', 'G-09Y57FL980');
+  </script>
 </head>
 
 <body>
@@ -349,7 +358,7 @@
           <dd class="tag-source">
             <ul class="dummy">
               <li>
-                <a href="types_store.js.html">types/store.js</a>, <a href="types_store.js.html#line167">line 167</a>
+                <a href="types_store.js.html">types/store.js</a>, <a href="types_store.js.html#line173">line 173</a>
               </li>
             </ul>
           </dd>
@@ -417,7 +426,7 @@
 
 
         <div class="description">
-          Registers an Actor. Necessary to store in a collection.
+          Registers an <a href="Actor.html">Actor</a>. Necessary to store in a collection.
         </div>
 
 
@@ -521,7 +530,7 @@
           <dd class="tag-source">
             <ul class="dummy">
               <li>
-                <a href="types_store.js.html">types/store.js</a>, <a href="types_store.js.html#line88">line 88</a>
+                <a href="types_store.js.html">types/store.js</a>, <a href="types_store.js.html#line94">line 94</a>
               </li>
             </ul>
           </dd>
@@ -856,7 +865,7 @@
           <dd class="tag-source">
             <ul class="dummy">
               <li>
-                <a href="types_store.js.html">types/store.js</a>, <a href="types_store.js.html#line516">line 516</a>
+                <a href="types_store.js.html">types/store.js</a>, <a href="types_store.js.html#line524">line 524</a>
               </li>
             </ul>
           </dd>
@@ -957,7 +966,7 @@
           <dd class="tag-source">
             <ul class="dummy">
               <li>
-                <a href="types_store.js.html">types/store.js</a>, <a href="types_store.js.html#line559">line 559</a>
+                <a href="types_store.js.html">types/store.js</a>, <a href="types_store.js.html#line567">line 567</a>
               </li>
             </ul>
           </dd>
@@ -1107,7 +1116,7 @@
           <dd class="tag-source">
             <ul class="dummy">
               <li>
-                <a href="types_store.js.html">types/store.js</a>, <a href="types_store.js.html#line280">line 280</a>
+                <a href="types_store.js.html">types/store.js</a>, <a href="types_store.js.html#line286">line 286</a>
               </li>
             </ul>
           </dd>
@@ -1302,7 +1311,7 @@
           <dd class="tag-source">
             <ul class="dummy">
               <li>
-                <a href="types_store.js.html">types/store.js</a>, <a href="types_store.js.html#line350">line 350</a>
+                <a href="types_store.js.html">types/store.js</a>, <a href="types_store.js.html#line358">line 358</a>
               </li>
             </ul>
           </dd>
@@ -1403,7 +1412,7 @@
           <dd class="tag-source">
             <ul class="dummy">
               <li>
-                <a href="types_store.js.html">types/store.js</a>, <a href="types_store.js.html#line591">line 591</a>
+                <a href="types_store.js.html">types/store.js</a>, <a href="types_store.js.html#line599">line 599</a>
               </li>
             </ul>
           </dd>
@@ -1575,7 +1584,7 @@
           <dd class="tag-source">
             <ul class="dummy">
               <li>
-                <a href="types_store.js.html">types/store.js</a>, <a href="types_store.js.html#line480">line 480</a>
+                <a href="types_store.js.html">types/store.js</a>, <a href="types_store.js.html#line488">line 488</a>
               </li>
             </ul>
           </dd>
@@ -1646,6 +1655,8 @@
     <h2><a href="index.html">Home</a></h2>
     <h3>Classes</h3>
     <ul>
+      <li><a href="Actor.html">Actor</a></li>
+      <li><a href="Aggregator.html">Aggregator</a></li>
       <li><a href="App.html">App</a></li>
       <li><a href="Bitcoin.html">Bitcoin</a></li>
       <li><a href="Chain.html">Chain</a></li>
@@ -1654,41 +1665,47 @@
       <li><a href="Collection.html">Collection</a></li>
       <li><a href="Compiler.html">Compiler</a></li>
       <li><a href="Consensus.html">Consensus</a></li>
-      <li><a href="CryptoVoxels.html">CryptoVoxels</a></li>
       <li><a href="Entity.html">Entity</a></li>
+      <li><a href="Exchange.html">Exchange</a></li>
+      <li><a href="Fabric.html">Fabric</a></li>
       <li><a href="Hash256.html">Hash256</a></li>
       <li><a href="HKDF.html">HKDF</a></li>
+      <li><a href="HTTPServer.html">HTTPServer</a></li>
       <li><a href="Interface.html">Interface</a></li>
       <li><a href="Key.html">Key</a></li>
+      <li><a href="KeyStore.html">KeyStore</a></li>
       <li><a href="Machine.html">Machine</a></li>
-      <li><a href="Matrix.html">Matrix</a></li>
       <li><a href="Mempool.html">Mempool</a></li>
       <li><a href="Message.html">Message</a></li>
       <li><a href="Oracle.html">Oracle</a></li>
       <li><a href="Path.html">Path</a></li>
       <li><a href="Peer.html">Peer</a></li>
-<<<<<<< HEAD
-      <li><a href="Remote.html">Remote</a></li>
-=======
       <li><a href="Reader.html">Reader</a></li>
       <li><a href="Redis.html">Redis</a></li>
->>>>>>> a1176456
       <li><a href="Router.html">Router</a></li>
       <li><a href="Scribe.html">Scribe</a></li>
       <li><a href="Script.html">Script</a></li>
       <li><a href="Service.html">Service</a></li>
       <li><a href="Session.html">Session</a></li>
+      <li><a href="Signer.html">Signer</a></li>
       <li><a href="Snapshot.html">Snapshot</a></li>
       <li><a href="Stack.html">Stack</a></li>
+      <li><a href="Stash.html">Stash</a></li>
       <li><a href="State.html">State</a></li>
       <li><a href="Store.html">Store</a></li>
       <li><a href="Swap.html">Swap</a></li>
       <li><a href="Swarm.html">Swarm</a></li>
       <li><a href="Transition.html">Transition</a></li>
+      <li><a href="Tree.html">Tree</a></li>
       <li><a href="Value.html">Value</a></li>
       <li><a href="Vector.html">Vector</a></li>
       <li><a href="Walker.html">Walker</a></li>
       <li><a href="Wallet.html">Wallet</a></li>
+      <li><a href="ZMQ.html">ZMQ</a></li>
+    </ul>
+    <h3>Events</h3>
+    <ul>
+      <li><a href="Aggregator.html#event:commit">commit</a></li>
     </ul>
   </nav>
   <br class="clear" />
