--- conflicted
+++ resolved
@@ -1547,11 +1547,7 @@
           <dd class="tag-source">
             <ul class="dummy">
               <li>
-<<<<<<< HEAD
-                <a href="types_state.js.html">types/state.js</a>, <a href="types_state.js.html#line430">line 430</a>
-=======
                 <a href="types_service.js.html">types/service.js</a>, <a href="types_service.js.html#line733">line 733</a>
->>>>>>> cabd59a0
               </li>
             </ul>
           </dd>
@@ -2227,11 +2223,7 @@
           <dd class="tag-source">
             <ul class="dummy">
               <li>
-<<<<<<< HEAD
-                <a href="types_state.js.html">types/state.js</a>, <a href="types_state.js.html#line346">line 346</a>
-=======
                 <a href="types_app.js.html">types/app.js</a>, <a href="types_app.js.html#line274">line 274</a>
->>>>>>> cabd59a0
               </li>
             </ul>
           </dd>
@@ -2530,17 +2522,6 @@
 
 
 
-<<<<<<< HEAD
-          <dt class="tag-source">Source:</dt>
-          <dd class="tag-source">
-            <ul class="dummy">
-              <li>
-                <a href="types_state.js.html">types/state.js</a>, <a href="types_state.js.html#line390">line 390</a>
-              </li>
-            </ul>
-          </dd>
-=======
->>>>>>> cabd59a0
 
 
         <dl class="details">
@@ -2707,11 +2688,7 @@
           <dd class="tag-source">
             <ul class="dummy">
               <li>
-<<<<<<< HEAD
-                <a href="types_state.js.html">types/state.js</a>, <a href="types_state.js.html#line402">line 402</a>
-=======
                 <a href="types_service.js.html">types/service.js</a>, <a href="types_service.js.html#line223">line 223</a>
->>>>>>> cabd59a0
               </li>
             </ul>
           </dd>
@@ -3362,11 +3339,7 @@
           <dd class="tag-source">
             <ul class="dummy">
               <li>
-<<<<<<< HEAD
-                <a href="types_state.js.html">types/state.js</a>, <a href="types_state.js.html#line296">line 296</a>
-=======
                 <a href="types_service.js.html">types/service.js</a>, <a href="types_service.js.html#line816">line 816</a>
->>>>>>> cabd59a0
               </li>
             </ul>
           </dd>
@@ -3538,11 +3511,7 @@
           <dd class="tag-source">
             <ul class="dummy">
               <li>
-<<<<<<< HEAD
-                <a href="types_state.js.html">types/state.js</a>, <a href="types_state.js.html#line418">line 418</a>
-=======
                 <a href="types_service.js.html">types/service.js</a>, <a href="types_service.js.html#line295">line 295</a>
->>>>>>> cabd59a0
               </li>
             </ul>
           </dd>
@@ -3827,112 +3796,7 @@
 
 
 
-<<<<<<< HEAD
-        <h4 class="name" id="toHTML"><span class="type-signature"></span>toHTML<span class="signature">()</span><span class="type-signature"></span></h4>
-
-
-
-
-
-
-        <div class="description">
-          Converts the State to an HTML document.
-        </div>
-
-
-
-
-
-
-
-
-
-
-
-
-
-        <dl class="details">
-
-
-
-
-
-
-
-
-          <dt class="tag-overrides">Overrides:</dt>
-          <dd class="tag-overrides">
-            <ul class="dummy">
-              <li>
-                <a href="Scribe.html#toHTML">Scribe#toHTML</a>
-              </li>
-            </ul>
-          </dd>
-
-
-
-
-
-
-
-
-
-
-
-
-
-
-
-
-
-
-
-          <dt class="tag-source">Source:</dt>
-          <dd class="tag-source">
-            <ul class="dummy">
-              <li>
-                <a href="types_state.js.html">types/state.js</a>, <a href="types_state.js.html#line233">line 233</a>
-              </li>
-            </ul>
-          </dd>
-
-
-
-
-
-
-
-        </dl>
-
-
-
-
-
-
-
-
-
-
-
-
-
-
-
-
-
-
-
-
-
-
-
-
-
-
-        <h4 class="name" id="toString"><span class="type-signature"></span>toString<span class="signature">()</span><span class="type-signature"> &rarr; {String}</span></h4>
-=======
         <h4 class="name" id="tick"><span class="type-signature"></span>tick<span class="signature">()</span><span class="type-signature"> &rarr; {Number}</span></h4>
->>>>>>> cabd59a0
 
 
 
@@ -3995,11 +3859,7 @@
           <dd class="tag-source">
             <ul class="dummy">
               <li>
-<<<<<<< HEAD
-                <a href="types_state.js.html">types/state.js</a>, <a href="types_state.js.html#line273">line 273</a>
-=======
                 <a href="types_service.js.html">types/service.js</a>, <a href="types_service.js.html#line231">line 231</a>
->>>>>>> cabd59a0
               </li>
             </ul>
           </dd>
