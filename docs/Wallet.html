--- conflicted
+++ resolved
@@ -716,11 +716,7 @@
           <dd class="tag-source">
             <ul class="dummy">
               <li>
-<<<<<<< HEAD
-                <a href="types_wallet.js.html">types/wallet.js</a>, <a href="types_wallet.js.html#line1226">line 1226</a>
-=======
                 <a href="types_wallet.js.html">types/wallet.js</a>, <a href="types_wallet.js.html#line1072">line 1072</a>
->>>>>>> 89f99d2d
               </li>
             </ul>
           </dd>
@@ -884,11 +880,7 @@
           <dd class="tag-source">
             <ul class="dummy">
               <li>
-<<<<<<< HEAD
-                <a href="types_wallet.js.html">types/wallet.js</a>, <a href="types_wallet.js.html#line1210">line 1210</a>
-=======
                 <a href="types_wallet.js.html">types/wallet.js</a>, <a href="types_wallet.js.html#line1056">line 1056</a>
->>>>>>> 89f99d2d
               </li>
             </ul>
           </dd>
@@ -1806,11 +1798,7 @@
           <dd class="tag-source">
             <ul class="dummy">
               <li>
-<<<<<<< HEAD
-                <a href="types_wallet.js.html">types/wallet.js</a>, <a href="types_wallet.js.html#line1364">line 1364</a>
-=======
                 <a href="types_wallet.js.html">types/wallet.js</a>, <a href="types_wallet.js.html#line1209">line 1209</a>
->>>>>>> 89f99d2d
               </li>
             </ul>
           </dd>
