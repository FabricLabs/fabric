<!DOCTYPE html>
<html lang="en">

<head>
  <meta charset="utf-8">
  <title>Source: types/cli.js &middot; Docs</title>
  <script src="scripts/prettify/prettify.js"> </script>
  <script src="scripts/prettify/lang-css.js"> </script>
  <!--[if lt IE 9]>
      <script src="//html5shiv.googlecode.com/svn/trunk/html5.js"></script>
    <![endif]-->
  <link type="text/css" rel="stylesheet" href="styles/prettify-tomorrow.css">
  <link type="text/css" rel="stylesheet" href="styles/jsdoc-default.css">
  <script>
    window.dataLayer = window.dataLayer || [];

    function gtag() {
      dataLayer.push(arguments);
    }
    gtag('js', new Date());
    gtag('config', 'G-09Y57FL980');
  </script>
</head>

<body>
  <div id="main">
    <h1 class="page-title">Source: types/cli.js</h1>




    <section>
      <article>
        <pre class="prettyprint source linenums"><code>'use strict';

// Constants
const {
  MAX_CHAT_MESSAGE_LENGTH,
  BITCOIN_GENESIS
} = require('../constants');

// Internal Dependencies
const fs = require('fs');

// External Dependencies
const merge = require('lodash.merge');
const pointer = require('json-pointer'); // TODO: move uses to App
const monitor = require('fast-json-patch'); // TODO: move uses to App

// Fabric Types
const App = require('./app');
const Peer = require('./peer');
const Message = require('./message');
const Hash256 = require('./hash256');

// Services
const Bitcoin = require('../services/bitcoin');

// UI dependencies
// TODO: use Jade to render pre-registered components
// ```jade
// fabric-application
//   fabric-box
//   fabric-row
//     fabric-log
//     fabric-list
//   fabric-input
// ```
const blessed = require('blessed');
const Actor = require('./actor');

/**
 * Provides a Command Line Interface (CLI) for interacting with
 * the Fabric network using a terminal emulator.
 */
class CLI extends App {
  /**
   * Create a terminal-based interface for a {@link User}.
   * @param {Object} [settings] Configuration values.
   * @param {Array} [settings.currencies] List of currencies to support.
   */
  constructor (settings = {}) {
    super(settings);

    // Assign Settings
    this.settings = merge({
      debug: true,
      listen: false,
      render: true,
      services: [],
      network: 'regtest',
      interval: 1000
    }, this.settings, settings);

    // Internal Components
    this.node = new Peer(this.settings);
    this.bitcoin = new Bitcoin({
      authority: this.settings.authority,
      mode: 'rpc',
      fullnode: false,
      network: this.settings.network,
      key: {
        seed: (this.settings.wallet) ? this.settings.wallet.seed : this.settings.seed
      },
      peers: [
        // '25.14.120.36:18444',
        // '127.0.0.1:18444'
      ],
      services: [],
      verbosity: 0
    });

    // Other Properties
    this.screen = null;
    this.history = [];
    this.commands = {};
    this.services = {};
    this.documents = {};
    this.requests = {};
    this.elements = {};
    this.channels = {};
    this.peers = {};

    // State
    this._state = {
      anchor: null,
      balances: {
        confirmed: 0,
        unconfirmed: 0
      },
      contracts: {},
      clock: 0
    };

    // Chainable
    return this;
  }

  async bootstrap () {
    return true;
  }

  async tick () {
    // Poll for new information
    // TODO: ZMQ
    // await this._syncChainDisplay();
    // await this._syncBalance();

    // Increment clock and commit
    this._state.clock++;
    this.commit();
  }

  /**
   * Starts (and renders) the CLI.
   */
  async start () {
    // Register Internal Commands
    this._registerCommand('help', this._handleHelpRequest);
    this._registerCommand('quit', this._handleQuitRequest);
    this._registerCommand('exit', this._handleQuitRequest);
    this._registerCommand('clear', this._handleClearRequest);
    this._registerCommand('peers', this._handlePeerListRequest);
    this._registerCommand('connect', this._handleConnectRequest);
    this._registerCommand('disconnect', this._handleDisconnectRequest);
    this._registerCommand('inventory', this._handleInventoryRequest);
    this._registerCommand('channels', this._handleChannelRequest);
    this._registerCommand('identity', this._handleIdentityRequest);
    this._registerCommand('generate', this._handleGenerateRequest);
    this._registerCommand('receive', this._handleReceiveAddressRequest);
    this._registerCommand('balance', this._handleBalanceRequest);
    this._registerCommand('service', this._handleServiceCommand);
    this._registerCommand('publish', this._handlePublishCommand);
    this._registerCommand('request', this._handleRequestCommand);
    this._registerCommand('import', this._handleImportCommand);
    this._registerCommand('join', this._handleJoinRequest);
    this._registerCommand('sync', this._handleChainSyncRequest);
    this._registerCommand('send', this._handleSendRequest);
    this._registerCommand('fund', this._handleFundRequest);
    this._registerCommand('state', this._handleStateRequest);
    this._registerCommand('set', this._handleSetRequest);
    this._registerCommand('get', this._handleGetRequest);

    await this.bootstrap();

    if (this.settings.render) {
      // Render UI
      this.render();
    }

    // Attach P2P message handlers
    this.node.on('log', this._handlePeerLog.bind(this));
    this.node.on('ready', this._handleNodeReady.bind(this));
    this.node.on('debug', this._handlePeerDebug.bind(this));
    this.node.on('error', this._handlePeerError.bind(this));
    this.node.on('warning', this._handlePeerWarning.bind(this));
    this.node.on('message', this._handlePeerMessage.bind(this));

    // Attach P2P event handlers
    this.node.on('peer', this._handlePeer.bind(this));
    this.node.on('peer:candidate', this._handlePeerCandidate.bind(this));
    this.node.on('connections:open', this._handleConnectionOpen.bind(this));
    this.node.on('connections:close', this._handleConnectionClose.bind(this));
    this.node.on('connection:error', this._handleConnectionError.bind(this));
    this.node.on('session:update', this._handleSessionUpdate.bind(this));

    // Document Exchange
    this.node.on('DocumentPublish', this._handlePeerDocumentPublish.bind(this));
    this.node.on('DocumentRequest', this._handlePeerDocumentRequest.bind(this));

    // Attach Anchor handlers
    this.bitcoin.on('ready', this._handleBitcoinReady.bind(this));
    this.bitcoin.on('error', this._handleBitcoinError.bind(this));
    this.bitcoin.on('warning', this._handleBitcoinWarning.bind(this));
    this.bitcoin.on('message', this._handleBitcoinMessage.bind(this));
    this.bitcoin.on('log', this._handleBitcoinLog.bind(this));
    this.bitcoin.on('commit', this._handleBitcoinCommit.bind(this));
    this.bitcoin.on('sync', this._handleBitcoinSync.bind(this));
    this.bitcoin.on('block', this._handleBitcoinBlock.bind(this));
    this.bitcoin.on('transaction', this._handleBitcoinTransaction.bind(this));

<<<<<<< HEAD
    // #### Lightning
    this.lightning.on('debug', this._handleLightningDebug.bind(this));
    this.lightning.on('ready', this._handleLightningReady.bind(this));
    this.lightning.on('error', this._handleLightningError.bind(this));
    this.lightning.on('warning', this._handleLightningWarning.bind(this));
    this.lightning.on('message', this._handleLightningMessage.bind(this));
    this.lightning.on('log', this._handleLightningLog.bind(this));
    this.lightning.on('commit', this._handleLightningCommit.bind(this));
    this.lightning.on('sync', this._handleLightningSync.bind(this));

    // ## Start all services
=======
    // Start all services
>>>>>>> 89f99d2d
    for (const [name, service] of Object.entries(this.services)) {
      this._appendWarning(`Checking for Service: ${name}`);
      if (this.settings.services.includes(name)) {
        this._appendWarning(`Starting service: ${name}`);
        await this.services[name].start();
      }
    }

    // Track state changes
    this.observer = monitor.observe(this._state);

    // Bind remaining internals
    // TODO: enable
    // this.on('changes', this._handleChanges.bind(this));

<<<<<<< HEAD
    // ## Start Anchor Services
=======
>>>>>>> 89f99d2d
    // Start Bitcoin service
    this.bitcoin.start();

    // Start P2P node
    this.node.start();

    // Attach Heartbeat
    this._heart = setInterval(this.tick.bind(this), this.settings.interval);

    // Emit Ready
    this.status = 'READY';
    this.emit('ready');

    // Chainable
    return this;
  }

  /**
   * Disconnect all interfaces and exit the process.
   */
  async stop () {
    await this.node.stop();
    return process.exit(0);
  }

  get (path = '') {
    let result = null;

    try {
      result = pointer.get(this._state, path);
    } catch (exception) {
      this._appendError(`Could not retrieve path "${path}": ${exception}`);
    }

    return result;
  }

  set (path, value) {
    if (!path) return this._appendError('Must provide a path.');
    if (!value) return this._appendError('Must provide a value.');

    try {
      pointer.set(this._state, path, value);
    } catch (exception) {
      this._appendError(`Could not set path "${path}": ${exception}`);
    }

    this.commit();

    return this.get(path);
  }

  commit () {
    ++this.clock;

    this['@parent'] = this.id;
    this['@preimage'] = this.toString();
    this['@constructor'] = this.constructor;

    let changes = null;

    if (this.observer) {
      changes = monitor.generate(this.observer);
    }

    this['@id'] = this.id;

    if (changes &amp;&amp; changes.length) {
      // this._appendMessage(`Changes: ${JSON.stringify(changes, null, '  ')}`);

      this.emit('changes', changes);
      this.emit('state', this['@state']);
      this.emit('message', {
        '@type': 'Transaction',
        '@data': {
          'changes': changes,
          'state': changes
        }
      });
    }

    return this;
  }

  async _appendMessage (msg) {
    this.elements['messages'].log(`[${(new Date()).toISOString()}]: ${msg}`);
    this.screen.render();
  }

  async _appendDebug (msg) {
    this._appendMessage(`{green-fg}${msg}{/green-fg}`);
  }

  async _appendWarning (msg) {
    this._appendMessage(`{yellow-fg}${msg}{/yellow-fg}`);
  }

  async _appendError (msg) {
    this._appendMessage(`{red-fg}${msg}{/red-fg}`);
  }

  async _handleChanges (changes) {
    this._appendMessage(`New Changes: ${JSON.stringify(changes, null, '  ')}`);
  }

  async _handleStateRequest (params) {
    const value = await this.get(``);
    this._appendMessage('{bold}Current State{/bold}: ' + JSON.stringify(value, null, ' '));
    return false;
  }

  async _handleGetRequest (params) {
    if (!params[1]) return this._appendError(`Must provide a document name.`);
    const value = await this.get(`/${params[1]}`);
    this._appendMessage('Value: ' + JSON.stringify(value, null, ' '));
    return false;
  }

  async _handleSetRequest (params) {
    if (!params[1]) return this._appendError(`Must provide a document name.`);
    if (!params[2]) return this._appendError(`Must provide a document.`);
    const result = await this.set(`/${params[1]}`, params[2]);
    this._appendMessage('Result: ' + JSON.stringify(result, null, ' '));
    return false;
  }

  async _handleFundRequest (params) {
    if (!params[1]) return this._appendError(`Must provide a channel ID.`);
    if (!params[2]) return this._appendError(`Must provide a funding amount.`);
    this._fundChannel(params[1], params[2]);
  }

  async _handleChannelRequest (params) {
    const state = await this.lightning._syncOracleChannels();
    this._appendMessage(`{bold}Channels:{/bold} ${JSON.stringify(state.channels, null, '  ')}`);
  }

  async _fundChannel (id, amount) {
    this._appendMessage(`Funding channel ${id} with ${amount} BTC...`);
    // TODO: create payment channel (@fabric/core/types/channel)
  }

  async _handleJoinRequest (params) {
    if (!params[1]) return this._appendError(`You must specify a sidechain.`);
  }

  async _handleInventoryRequest (params) {
    this._appendMessage(`{bold}Inventory:{/bold} ${JSON.stringify(this.documents, null, '  ')}`);
  }

  async _handleImportCommand (params) {
    if (!params[1]) return this._appendError(`You must provide a file to import.`);
    if (!fs.existsSync(params[1])) return this._appendError(`File does not exist: ${params[1]}`);
    const content = fs.readFileSync(params[1]);
    const actor = new Actor(content);
    this._appendMessage(`File contents (${content.length} bytes):\n---${content}\n---\nDocument ID: ${actor.id}`);
    this.documents[actor.id] = content;
  }

  async _handlePublishCommand (params) {
    if (!params[1]) return this._appendError(`You must specify the file to publish.`);
    if (!params[2]) return this._appendError(`You must specify the rate to pay.`);
    if (!this.documents[params[1]]) return this._appendError(`This file does not exist in the local library.`);
    const message = Message.fromVector(['DocumentPublish', {
      id: params[1],
      content: this.documents[params[1]],
      reward: params[2]
    }]);
    this.node.broadcast(message);
  }

  async _handleRequestCommand (params) {
    if (!params[1]) return this._appendError(`You must specify the file to request.`);
    if (!params[2]) return this._appendError(`You must specify the rate to pay.`);
    const message = Message.fromVector(['DocumentRequest', {
      document: params[1]
    }]);
    this.node.broadcast(message);
  }

  async _handleBitcoinMessage (message) {
    switch (message['@type']) {
      case 'Snapshot':
        break;
      default:
        this._appendMessage(`Bitcoin service emitted message: ${JSON.stringify(message)}`);
        break;
    }
  }

  async _handleBitcoinLog (log) {
    this._appendMessage(`[SERVICES:BITCOIN] ${log}`);
  }

  async _handleBitcoinCommit (commit) {
    // this._appendMessage(`Bitcoin service emitted commit: ${JSON.stringify(commit)}`);
  }

  async _handleBitcoinSync (sync) {
    this._appendMessage(`Bitcoin service emitted sync: ${JSON.stringify(sync)}`);
  }

  async _handleBitcoinBlock (block) {
    // this._appendMessage(`Bitcoin service emitted block ${JSON.stringify(block)}, chain height now: ${this.bitcoin.height}`);
    this._syncChainDisplay();
    // const message = Message.fromVector(['BlockCandidate', block.raw]);
    // this.node.relayFrom(this.node.id, message);
  }

  async _handleBitcoinTransaction (transaction) {
    this._appendMessage(`Bitcoin service emitted transaction: ${JSON.stringify(transaction)}`);
  }

  async _handleBitcoinError (...msg) {
    this._appendError(msg);
  }

  async _handleBitcoinWarning (...msg) {
    this._appendWarning(msg);
  }

  async _handleBitcoinReady (bitcoin) {
    this._syncChainDisplay();
  }

  async _handleConnectionOpen (msg) {
    // this._appendMessage(`Node emitted "connections:open" event: ${JSON.stringify(msg)}`);
    this._syncPeerList();
  }

  async _handleConnectionClose (msg) {
    this._appendMessage(`Node emitted "connections:close" event: ${JSON.stringify(msg)}`);

    for (const id in this.peers) {
      const peer = this.peers[id];
      this._appendMessage(`Checking: ${JSON.stringify(peer)}`);
      if (peer.address === msg.address) {
        this._appendMessage(`Address matches.`);
        delete this.peers[id];
      }
    }

    this._syncPeerList();
  }

  async _handleConnectionError (msg) {
    this._appendWarning(`Node emitted "connection:error" event: ${JSON.stringify(msg)}`);
  }

<<<<<<< HEAD
  async _handleConnection (connection) {
    if (!connection.id) {
      // TODO: exit function here
      this._appendMessage('Peer did not send an ID.  Event received: ' + JSON.stringify(connection));
    }

    // TODO: use @fabric/core/types/channel
    const channel = {
      id: Hash256.digest(`${this.node.id}:${connection.id}`),
      counterparty: connection.id
    };

    if (!this.connections[connection.id]) {
      this.connections[connection.id] = connection;
      this.emit('connection', connection);
    }

    /* if (!this.channels[channel.id]) {
      this.channels[channel.id] = channel;
    } */

    this._syncConnectionList();
    this.screen.render();
  }

  async _handleLightningCommit (commit) {
    this._appendDebug(`Lightning service emitted commit: ${JSON.stringify(commit)}`);
  }

  async _handleLightningDebug (...msg) {
    this._appendDebug(`[SERVICES:LIGHTNING] debug: ${msg}`);
  }

  async _handleLightningError (...msg) {
    this._appendError(`[SERVICES:LIGHTNING] error: ${msg}`);
  }

  async _handleLightningWarning (...msg) {
    this._appendWarning(`[SERVICES:LIGHTNING] warning: ${msg}`);
  }

  async _handleLightningLog (...msg) {
    this._appendMessage(`[SERVICES:LIGHTNING] log: ${msg}`);
  }

  async _handleLightningMessage (...msg) {
    this._appendMessage(`[SERVICES:LIGHTNING] message: ${msg}`);
  }

  async _handleLightningReady (lightning) {
    this._appendMessage(`[SERVICES:LIGHTNING] ready: ${JSON.stringify(lightning, null, '  ')}`);
  }

  async _handleLightningSync (sync) {
    this._appendDebug(`[SERVICES:LIGHTNING] sync: ${JSON.stringify(sync, null, '  ')}`);
  }

=======
>>>>>>> 89f99d2d
  async _handlePeer (peer) {
    const self = this;
    // console.log('[SCRIPTS:CHAT]', 'Peer emitted by node:', peer);

    if (!peer.id) {
      self._appendMessage('Peer did not send an ID.  Event received: ' + JSON.stringify(peer));
    }

    // TODO: use @fabric/core/types/channel
    const channel = {
      id: Hash256.digest(`${self.node.id}:${peer.id}`),
      counterparty: peer.id
    };

    if (!self.peers[peer.id]) {
      self.peers[peer.id] = peer;
      self.emit('peer', peer);
    }

    if (!self.channels[channel.id]) {
      self.channels[channel.id] = channel;
    }

    self._syncPeerList();
    self.screen.render();
  }

  async _handlePeerDocumentPublish (message) {
    this._appendMessage('Peer requested document publish: ' + JSON.stringify(message));
  }

  async _handlePeerDocumentRequest (message) {
    this._appendMessage('Peer requested document delivery: ' + JSON.stringify(message));
  }

  async _handlePeerCandidate (peer) {
    const self = this;
    self._appendMessage('Local node emitted "peer:candidate" event: ' + JSON.stringify(peer));
    self.screen.render();
  }

  async _handleNodeReady (node) {
    this.elements['identityString'].setContent(node.id);
    this.emit('identity', {
      id: node.id,
      pubkey: node.pubkey
    });
  }

  async _handlePeerDebug (message) {
    this._appendDebug(message);
  }

  async _handlePeerError (message) {
    this._appendError(`Local "error" event: ${JSON.stringify(message)} &lt;${message.type}> ${message.data}`);
  }

  async _handlePeerWarning (message) {
    this._appendWarning(`Local "warning" event: ${JSON.stringify(message)}`);
  }

  async _handlePeerLog (message) {
    this._appendMessage(`[NODE] ${message}`);
  }

  async _handlePeerMessage (message) {
    switch (message.type) {
      case 'ChatMessage':
        try {
          const parsed = JSON.parse(message.data);
          this._appendMessage(`[@${parsed.actor}]: ${parsed.object.content}`);
        } catch (exception) {
          this._appendError(`Could not parse &lt;ChatMessage> data (should be JSON): ${message.data}`);
        }
        break;
      case 'BlockCandidate':
        this._appendMessage(`Received Candidate Block from peer: &lt;${message.type}> ${message.data}`);
        this.bitcoin.append(message.data);
        break;
      default:
        if (!message.type &amp;&amp; !message.data) {
          this._appendMessage(`Local "message" event: ${message}`);
        } else {
          this._appendMessage(`Local "message" event: &lt;${message.type}> ${message.data}`);
        }
        break;
    }
  }

  async _handleSessionUpdate (session) {
    this._appendMessage(`Local session update: ${JSON.stringify(session, null, '  ')}`);
  }

  async _handleSocketData (data) {
    this._appendMessage(`Local "socket:data" event: ${JSON.stringify(data)}`);
  }

  async _handlePromptEnterKey (ch, key) {
    this.elements['prompt'].historyIndex = this.history.length;
    this.elements['form'].submit();
    this.elements['prompt'].clearValue();
    this.elements['prompt'].readInput();
  }

  async _handlePromptUpKey (ch, key) {
    const index = this.elements['prompt'].historyIndex;
    if (index > 0) this.elements['prompt'].historyIndex--;
    this.elements['prompt'].setValue(this.history[index]);
    this.screen.render();
  }

  async _handlePromptDownKey (ch, key) {
    const index = ++this.elements['prompt'].historyIndex;

    if (index &lt; this.history.length) {
      this.elements['prompt'].setValue(this.history[index]);
    } else {
      this.elements['prompt'].historyIndex = this.history.length - 1;
      this.elements['prompt'].setValue('');
    }

    this.screen.render();
  }

  async _handleGenerateRequest (params) {
    if (!params[1]) params[1] = 1;
    const count = params[1];
    const address = await this.node.wallet.getUnusedAddress();
    this._appendMessage(`Generating ${count} blocks to address: ${address}`);
    this.bitcoin.generateBlocks(count, address);
    return false;
  }

  _bindKeys () {
    const self = this;
    self.screen.key(['escape', 'q', 'C-c'], self.stop.bind(self));
    self.elements['prompt'].key(['enter'], self._handlePromptEnterKey.bind(self));
    self.elements['prompt'].key(['up'], self._handlePromptUpKey.bind(self));
    self.elements['prompt'].key(['down'], self._handlePromptDownKey.bind(self));
  }

  _sendToAllServices (message) {
    for (const [name, service] of Object.entries(this.services)) {
      if (this.settings.services.includes(name)) {
        service._send(message);
      }
    }
  }

  _handleFormSubmit (data) {
    const self = this;
    const content = data.input;

    if (!content) return self._appendMessage('No message provided.');
    if (content.length > MAX_CHAT_MESSAGE_LENGTH) return self._appendMessage(`Message exceeds maximum length (${MAX_CHAT_MESSAGE_LENGTH}).`);

    // Modify history
    self.history.push(data.input);

    // Send as Chat Message if no handler registered
    if (!self._processInput(data.input)) {
      // Describe the activity for use in P2P message
      const msg = {
        actor: self.node.id,
        object: {
          created: Date.now(),
          content: content
        },
        target: '/messages'
      };

      const message = Message.fromVector(['ChatMessage', JSON.stringify(msg)]);
      this._appendDebug(`Chat Message created (${message.data.length} bytes): ${message.data}`);

      self.node.relayFrom(self.node.id, message);
      self._sendToAllServices(msg);
    }

    self.elements['form'].reset();
    self.screen.render();
  }

  _handleQuitRequest () {
    this._appendMessage('Exiting...');
    this.stop();
    return false;
  }

  _handleClearRequest () {
    this.elements['messages'].setContent('');
    return false;
  }

  _handlePeerListRequest (params) {
    this._appendMessage('Peers: ' + JSON.stringify(this.peers, null, ' '));
    return false;
  }

  _handleConnectRequest (params) {
    if (!params[1]) return this._appendMessage('You must specify an address to connect to.');
    const address = params[1];
    this._appendMessage('Connect request: ' + JSON.stringify(params));
    this.node._connect(address);
    return false;
  }

  _handleDisconnectRequest (params) {
    if (!params[1]) return this._appendMessage('You must specify an peer to disconnect from.');
    const id = params[1];
    this._appendMessage('Disconnect request: ' + JSON.stringify(params));
    this.node._disconnect(id);
    return false;
  }

  _handleChainSyncRequest () {
    this._appendMessage(`Sync starting for chain...`);

    // TODO: test this on testnet / mainnet
    this.bitcoin.fullnode.startSync();

    const message = Message.fromVector(['ChainSyncRequest', JSON.stringify({
      tip: this.bitcoin.fullnode.chain.tip
    })]);
    this.node.relayFrom(this.node.id, message);

    return false;
  }

  async spend (to, amount) {
    let tx = null;

    try {
      tx = await this.bitcoin._makeRPCRequest('sendtoaddress', [to, amount]);
    } catch (exception) {
      this._appendError(`Could not create transaction: ${JSON.stringify(exception)}`);
    }

    return tx;
  }

<<<<<<< HEAD
  async _handleBitcoinRequest (params) {
    if (!params[1]) return this._appendError('You must specify a method.');
    try {
      const result = await this.bitcoin._makeRPCRequest(params[1], params.slice(2));
      this._appendMessage(`[BITCOIN] ${params[1]}(${params.slice(2)}) ${JSON.stringify(result)}`);
    } catch (exception) {
      this._appendError(`[BITCOIN] Could not handle request: ${JSON.stringify(exception)}`);
    }
  }

  async _handleLightningRequest (params) {
    if (!params[1]) return this._appendError('You must specify a method.');
    try {
      const result = await this.lightning._makeRPCRequest(params[1], params.slice(2));
      this._appendMessage(`[LIGHTNING] ${params[1]}(${params.slice(2)}) ${JSON.stringify(result)}`);
    } catch (exception) {
      this._appendError(`[LIGHTNING] Could not handle request: ${JSON.stringify(exception)}`);
    }
  }

  async _handleRotateRequest () {
    const account = await this.identity._nextAccount();
    this._appendMessage('Rotated to Account: ' + account.id);
    return false;
  }

=======
>>>>>>> 89f99d2d
  async _handleSendRequest (params) {
    if (!params[1]) return this._appendError('You must specify an address to send to.');
    if (!params[2]) return this._appendError('You must specify an amount to send.');

    const address = params[1];
    const amount = params[2];

    const tx = await this.spend(address, amount);
    this._appendMessage(`Transaction created: ${tx}`);

    return false;
  }

  async _handleBalanceRequest () {
    const balance = await this._getBalance();
    this._appendMessage(`{bold}Wallet Balance{/bold}: ${JSON.stringify(balance, null, '  ')}`);
    return false;
  }

  async _handleReceiveAddressRequest () {
    const address = await this.node.wallet.getUnusedAddress();
    this._appendMessage(`{bold}Receive address{/bold}: ${JSON.stringify(address.toString(), null, '  ')}`);
    return false;
  }

  _handleServiceCommand (params) {
    switch (params[1]) {
      case 'list':
      default:
        this._appendMessage(`{bold}Available Services{/bold}: ${JSON.stringify(Object.keys(this.services), null, '  ')}`);
        break;
    }
  }

  _handleIdentityRequest () {
    this._appendMessage(`Local Identity: ${JSON.stringify({
      id: this.node.id,
      address: this.node.server.address()
    }, null, '  ')}`);
  }

  _handleHelpRequest (data) {
    const self = this;
    const help = `Available Commands:\n${Object.keys(self.commands).map(x => `\t${x}`).join('\n')}`;

    self._appendMessage(help);
  }

  _handleServiceMessage (msg) {
    this.emit('message', 'received message from service:', msg);
  }

  _processInput (input) {
    if (input.charAt(0) === '/') {
      const parts = input.substring(1).split(' ');

      if (this.commands[parts[0]]) {
        this.commands[parts[0]].apply(this, [ parts ]);
        return true;
      }

      this._appendError('Unhandled command: ' + parts[0]);

      return true;
    }

    return false;
  }

  async _syncChainDisplay () {
    try {
      const height = await this.bitcoin._makeRPCRequest('getblockcount');
      const stats = await this.bitcoin._makeRPCRequest('getblockchaininfo');
      const progress = this.bitcoin._state.headers.length;
      const unconfirmed = 0.0;
      const bonded = 0.0;

      this.elements['heightValue'].setContent(`${height}`);
      this.elements['chainTip'].setContent(`${stats.bestblockhash}`);
      this.elements['unconfirmedValue'].setContent(`${bonded}`);
      this.elements['bondedValue'].setContent(`${bonded}`);
      this.elements['progressStatus'].setContent(`${progress} of ${height} (${((progress / height) * 100).toPrecision(2)} %)`);

      this.screen.render();
    } catch (exception) {
      if (this.settings.debug) this._appendError(`Could not sync chain: ${JSON.stringify(exception)}`);
    }
  }

  async _syncBalance () {
    try {
      const balance = await this._getBalance();
      this._state.balances.confirmed = balance;
      this.elements['balance'].setContent(balance.toFixed(8));
      this.screen.render();
    } catch (exception) {
      // if (this.settings.debug) this._appendError(`Could not sync balance: ${JSON.stringify(exception)}`);
    }
  }

  async _getBalance () {
    const result = await this.bitcoin._syncBalanceFromOracle();
    return result.data.content;
  }

  _syncPeerList () {
    this.elements['peers'].clearItems();

    for (const id in this.peers) {
      const peer = this.peers[id];
      const element = blessed.element({
        name: peer.id,
        content: `[✓] ${peer.id}@${peer.address}`
      });

      // TODO: use peer ID for managed list
      // self.elements['peers'].insertItem(0, element);
      this.elements['peers'].add(element.content);
    }
  }

  _registerCommand (command, method) {
    this.commands[command] = method.bind(this);
  }

  _registerService (name, type) {
    const self = this;
    const settings = merge({}, this.settings, this.settings[name]);
    const service = new type(settings);

    if (this.services[name]) {
      return this._appendWarning(`Service already registered: ${name}`);
    }

    this.services[name] = service;

    this.services[name].on('error', function (msg) {
      self._appendError(`Service "${name}" emitted error: ${JSON.stringify(msg, null, '  ')}`);
    });

    this.services[name].on('warning', function (msg) {
      self._appendWarning(`Service warning from ${name}: ${JSON.stringify(msg, null, '  ')}`);
    });

    this.services[name].on('message', function (msg) {
      self._appendMessage(`Service message from ${name}: ${JSON.stringify(msg, null, '  ')}`);
      self.node.relayFrom(self.node.id, Message.fromVector(['ChatMessage', JSON.stringify(msg)]));
    });

    this.on('identity', async function _registerActor (identity) {
      if (this.settings.services.includes(name)) {
        self._appendMessage(`Registering actor on service "${name}": ${JSON.stringify(identity)}`);

        try {
          let registration = await this.services[name]._registerActor(identity);
          self._appendMessage(`Registered Actor: ${JSON.stringify(registration, null, '  ')}`);
        } catch (exception) {
          self._appendError(`Error from service "${name}" during _registerActor: ${exception}`);
        }
      }
    });
  }

  render () {
    const self = this;
    const defaults = {
      parent: self.screen,
      border: {
        type: 'line'
      }
    };

    self.screen = blessed.screen({
      smartCSR: true,
      input: this.settings.input,
      output: this.settings.output,
      terminal: this.settings.terminal,
      fullUnicode: this.settings.fullUnicode
    });

<<<<<<< HEAD
    self.elements['home'] = blessed.box({
      parent: self.screen,
      content: 'Fabric Command Line Interface\nVersion 0.0.1-dev (@martindale)',
      top: 6,
      bottom: 4,
      border: {
        type: 'line'
      },
    });

    self.elements['help'] = blessed.box({
      parent: self.screen,
      label: '[ Help ]',
      content: 'Fabric Command Line Interface\nVersion 0.0.1-dev (@martindale)',
      border: {
        type: 'line'
      },
      top: 6,
      bottom: 4,
      width: '100%'
    });

    self.elements['contracts'] = blessed.box({
      parent: self.screen,
      label: '[ Contracts ]',
      border: {
        type: 'line'
      },
      top: 6,
      bottom: 4
    });

    self.elements['contracthelp'] = blessed.text({
      parent: self.elements.contracts,
      tags: true,
      top: 1,
      left: 2,
      right: 2
    });

    self.elements['lightningbook'] = blessed.box({
      parent: self.elements.contracts,
      label: '[ Lightning ]',
      border: {
        type: 'line'
      },
      top: 6,
      height: 10
    });

    self.elements['channellist'] = blessed.table({
      parent: self.elements.lightningbook,
      data: [
        ['ID']
      ],
      width: '100%-2'
    });

    self.elements['contractbook'] = blessed.box({
      parent: self.elements.contracts,
      label: '[ Fabric ]',
      border: {
        type: 'line'
      },
      top: 16
    });

    self.elements['contractlist'] = blessed.table({
      parent: self.elements.contractbook,
      data: [
        ['ID', 'Status', 'Type', 'Bond', 'Confirmations', 'Last Modified', 'Link']
      ],
      width: '100%-2'
    });

    self.elements['network'] = blessed.list({
      parent: self.screen,
      label: '{bold}[ Network ]{/bold}',
      tags: true,
      border: {
        type: 'line'
      },
      top: 6,
      bottom: 4,
      width: '100%'
    });

    self.elements['connections'] = blessed.list({
      parent: this.elements['network'],
      top: 0,
      bottom: 0
    });

    self.elements['logBox'] = blessed.box({
      parent: self.screen,
      top: 6,
      bottom: 4,
      width: '100%'
    });

    self.elements['walletBox'] = blessed.box({
      parent: self.screen,
      label: '{bold}[ Wallet ]{/bold}',
      tags: true,
      border: {
        type: 'line'
      },
      top: 6,
      bottom: 4,
      width: '100%'
    });

    self.elements['wallethelp'] = blessed.text({
      parent: self.elements.walletBox,
      tags: true,
      top: 1,
      left: 2,
      right: 2
    });

    self.elements['outputbook'] = blessed.box({
      parent: self.elements.walletBox,
      label: '[ Unspent Outputs ]',
      border: {
        type: 'line'
      },
      top: 16
    });

    self.elements['outputlist'] = blessed.table({
      parent: self.elements.outputbook,
      data: [
        ['syncing...']
      ],
      width: '100%-2',
      top: 0,
      bottom: 0
    });

    self.elements['menu'] = blessed.listbar({
      parent: self.screen,
      top: '100%-1',
      left: 0,
      right: 8,
      style: {
        selected: {
          background: 'white',
          border: '1'
        }
      },
      commands: {
        'Help': {
          keys: ['f1'],
          callback: function () {
            this.setPane('help');
          }.bind(this)
        },
        'Console': {
          keys: ['f2'],
          callback: function () {
            this.setPane('messages');
            return true;
          }.bind(this)
        },
        'Network': {
          keys: ['f3'],
          callback: function () {
            this.setPane('network');
          }.bind(this)
        },
        'Wallet': {
          keys: ['f4'],
          callback: function () {
            this.setPane('wallet');
          }.bind(this)
        },
        'Contracts': {
          keys: ['f5'],
          callback: function () {
            this.setPane('contracts');
          }.bind(this)
        },
      }
    });

=======
>>>>>>> 89f99d2d
    self.elements['status'] = blessed.box({
      parent: self.screen,
      label: '[ Status ]',
      border: {
        type: 'line'
      },
      top: 0,
      height: 6,
      width: '100%'
    });

    self.elements['identity'] = blessed.box({
      parent: self.elements['status'],
      left: 1
    });

    self.elements['identityLabel'] = blessed.text({
      parent: self.elements['identity'],
      content: 'IDENTITY:',
      top: 0,
      bold: true
    });

    self.elements['identityString'] = blessed.text({
      parent: self.elements['identity'],
      content: 'loading...',
      top: 0,
      left: 10
    });

    self.elements['wallet'] = blessed.box({
      parent: self.elements['status'],
      right: 1,
      width: 29,
      height: 4
    });

    self.elements['balance'] = blessed.text({
      parent: self.elements['wallet'],
      content: '0.00000000',
      top: 0,
      right: 4
    });

    self.elements['label'] = blessed.text({
      parent: self.elements['wallet'],
      content: 'BALANCE:',
      top: 0,
      right: 29,
      bold: true
    });

    self.elements['denomination'] = blessed.text({
      parent: self.elements['wallet'],
      content: 'BTC',
      top: 0,
      right: 0
    });

    self.elements['unconfirmed'] = blessed.box({
      parent: self.elements['status'],
      top: 1,
      left: 1
    });

    self.elements['unconfirmedLabel'] = blessed.text({
      parent: self.elements['unconfirmed'],
      content: 'UNCONFIRMED:',
      top: 0,
      right: 30,
      bold: true
    });

    self.elements['unconfirmedValue'] = blessed.text({
      parent: self.elements['unconfirmed'],
      content: 'syncing...',
      top: 0,
      right: 1
    });

    self.elements['bonded'] = blessed.box({
      parent: self.elements['status'],
      top: 2,
      left: 1
    });

    self.elements['bondedLabel'] = blessed.text({
      parent: self.elements['bonded'],
      content: 'BONDED:',
      top: 0,
      right: 30,
      bold: true
    });

    self.elements['bondedValue'] = blessed.text({
      parent: self.elements['bonded'],
      content: 'syncing...',
      top: 0,
      right: 1
    });

    self.elements['progress'] = blessed.box({
      parent: self.elements['status'],
      top: 3,
      left: 1
    });

    self.elements['progressLabel'] = blessed.text({
      parent: self.elements['progress'],
      content: 'SYNC:',
      top: 0,
      right: 30,
      bold: true
    });

    self.elements['progressStatus'] = blessed.text({
      parent: self.elements['progress'],
      content: 'syncing...',
      top: 0,
      right: 1
    });

    self.elements['chain'] = blessed.box({
      parent: self.elements['status'],
      top: 1,
      left: 1,
      width: 100
    });

    self.elements['chainLabel'] = blessed.text({
      parent: self.elements['chain'],
      content: 'CHAIN TIP:',
      bold: true
    });

    self.elements['chainTip'] = blessed.text({
      parent: self.elements['chain'],
      content: 'loading...',
      left: 11
    });

    self.elements['height'] = blessed.box({
      parent: self.elements['status'],
      top: 2,
      left: 1,
    });

    self.elements['heightLabel'] = blessed.text({
      parent: self.elements['height'],
      content: 'CHAIN HEIGHT:',
      bold: true
    });

    self.elements['heightValue'] = blessed.text({
      parent: self.elements['height'],
      content: 'loading...',
      left: 14,
      width: 50
    });

    self.elements['mempool'] = blessed.box({
      parent: self.elements['status'],
      top: 3,
      left: 1,
      width: 29
    });

    self.elements['mempoolLabel'] = blessed.text({
      parent: self.elements['mempool'],
      content: 'MEMPOOL SIZE:',
      bold: true
    });

    self.elements['mempoolCount'] = blessed.text({
      parent: self.elements['mempool'],
      content: '0',
      left: 14
    });

    // MAIN LOG OUTPUT
    self.elements['messages'] = blessed.log({
      parent: self.screen,
      label: '[ Messages ]',
      border: {
        type: 'line'
      },
      top: 6,
      width: '80%',
      bottom: 3,
      mouse: true,
      tags: true
    });

    self.elements['peers'] = blessed.list({
      parent: self.screen,
      label: '[ Peers ]',
      border: {
        type: 'line'
      },
      top: 6,
      left: '80%+1',
      bottom: 3
    });

    self.elements['controls'] = blessed.box({
      parent: self.screen,
      bottom: 0,
      height: 3,
      border: {
        type: 'line'
      }
    });

    self.elements['form'] = blessed.form({
      parent: self.elements['controls'],
      bottom: 0,
      height: 1,
      left: 1
    });

    self.elements['prompt'] = blessed.textbox({
      parent: self.elements['form'],
      name: 'input',
      input: true,
      keys: true,
      inputOnFocus: true
    });

    // Set Index for Command History
    this.elements['prompt'].historyIndex = -1;

    // Render the screen.
    self.screen.render();
    self._bindKeys();

    // TODO: clean up workaround (from https://github.com/chjj/blessed/issues/109)
    self.elements['prompt'].oldFocus = self.elements['prompt'].focus;
    self.elements['prompt'].focus = function () {
      let oldListener = self.elements['prompt'].__listener;
      let oldBlur = self.elements['prompt'].__done;

      self.elements['prompt'].removeListener('keypress', self.elements['prompt'].__listener);
      self.elements['prompt'].removeListener('blur', self.elements['prompt'].__done);

      delete self.elements['prompt'].__listener;
      delete self.elements['prompt'].__done;

      self.elements['prompt'].screen.focusPop(self.elements['prompt'])

      self.elements['prompt'].addListener('keypress', oldListener);
      self.elements['prompt'].addListener('blur', oldBlur);

      self.elements['prompt'].oldFocus();
    };

    // focus when clicked
    self.elements['form'].on('click', function () {
      self.elements['prompt'].focus();
    });

    self.elements['form'].on('submit', self._handleFormSubmit.bind(self));
    self.elements['prompt'].focus();

    setInterval(function () {
      // self._appendMessage('10 seconds have passed.');
      // self.bitcoin.generateBlock();
    }, 10000);
  }
}

module.exports = CLI;
</code></pre>
      </article>
    </section>



  </div>
  <nav>
    <h2><a href="index.html">Home</a></h2>
    <h3>Classes</h3>
    <ul>
      <li><a href="Actor.html">Actor</a></li>
      <li><a href="Aggregator.html">Aggregator</a></li>
      <li><a href="App.html">App</a></li>
      <li><a href="Bitcoin.html">Bitcoin</a></li>
      <li><a href="Chain.html">Chain</a></li>
      <li><a href="Channel.html">Channel</a></li>
      <li><a href="CLI.html">CLI</a></li>
      <li><a href="Collection.html">Collection</a></li>
      <li><a href="Compiler.html">Compiler</a></li>
      <li><a href="Consensus.html">Consensus</a></li>
      <li><a href="Entity.html">Entity</a></li>
      <li><a href="Exchange.html">Exchange</a></li>
      <li><a href="Fabric.html">Fabric</a></li>
      <li><a href="Hash256.html">Hash256</a></li>
      <li><a href="HKDF.html">HKDF</a></li>
      <li><a href="HTTPServer.html">HTTPServer</a></li>
      <li><a href="Interface.html">Interface</a></li>
      <li><a href="Key.html">Key</a></li>
      <li><a href="KeyStore.html">KeyStore</a></li>
      <li><a href="Machine.html">Machine</a></li>
      <li><a href="Mempool.html">Mempool</a></li>
      <li><a href="Message.html">Message</a></li>
      <li><a href="Node.html">Node</a></li>
      <li><a href="Oracle.html">Oracle</a></li>
      <li><a href="Path.html">Path</a></li>
      <li><a href="Peer.html">Peer</a></li>
      <li><a href="Reader.html">Reader</a></li>
      <li><a href="Redis.html">Redis</a></li>
      <li><a href="Router.html">Router</a></li>
      <li><a href="Scribe.html">Scribe</a></li>
      <li><a href="Script.html">Script</a></li>
      <li><a href="Service.html">Service</a></li>
      <li><a href="Session.html">Session</a></li>
      <li><a href="Signer.html">Signer</a></li>
      <li><a href="Snapshot.html">Snapshot</a></li>
      <li><a href="Stack.html">Stack</a></li>
      <li><a href="Stash.html">Stash</a></li>
      <li><a href="State.html">State</a></li>
      <li><a href="Store.html">Store</a></li>
      <li><a href="Swap.html">Swap</a></li>
      <li><a href="Swarm.html">Swarm</a></li>
      <li><a href="Transition.html">Transition</a></li>
      <li><a href="Tree.html">Tree</a></li>
      <li><a href="Value.html">Value</a></li>
      <li><a href="Vector.html">Vector</a></li>
      <li><a href="Walker.html">Walker</a></li>
      <li><a href="Wallet.html">Wallet</a></li>
      <li><a href="ZMQ.html">ZMQ</a></li>
    </ul>
    <h3>Events</h3>
    <ul>
      <li><a href="Aggregator.html#event:commit">commit</a></li>
    </ul>
  </nav>
  <br class="clear" />
  <footer><a href="https://github.com/FabricLabs/fabric">git://</a> &middot; <a href="https://chat.fabric.pub/#/room/#hub:fabric.pub">Community</a></footer>
  <script type="text/javascript">
    prettyPrint();
  </script>
  <script src="scripts/linenumber.js"></script>
</body>

</html><|MERGE_RESOLUTION|>--- conflicted
+++ resolved
@@ -219,21 +219,7 @@
     this.bitcoin.on('block', this._handleBitcoinBlock.bind(this));
     this.bitcoin.on('transaction', this._handleBitcoinTransaction.bind(this));
 
-<<<<<<< HEAD
-    // #### Lightning
-    this.lightning.on('debug', this._handleLightningDebug.bind(this));
-    this.lightning.on('ready', this._handleLightningReady.bind(this));
-    this.lightning.on('error', this._handleLightningError.bind(this));
-    this.lightning.on('warning', this._handleLightningWarning.bind(this));
-    this.lightning.on('message', this._handleLightningMessage.bind(this));
-    this.lightning.on('log', this._handleLightningLog.bind(this));
-    this.lightning.on('commit', this._handleLightningCommit.bind(this));
-    this.lightning.on('sync', this._handleLightningSync.bind(this));
-
-    // ## Start all services
-=======
     // Start all services
->>>>>>> 89f99d2d
     for (const [name, service] of Object.entries(this.services)) {
       this._appendWarning(`Checking for Service: ${name}`);
       if (this.settings.services.includes(name)) {
@@ -249,10 +235,6 @@
     // TODO: enable
     // this.on('changes', this._handleChanges.bind(this));
 
-<<<<<<< HEAD
-    // ## Start Anchor Services
-=======
->>>>>>> 89f99d2d
     // Start Bitcoin service
     this.bitcoin.start();
 
@@ -386,8 +368,7 @@
   }
 
   async _handleChannelRequest (params) {
-    const state = await this.lightning._syncOracleChannels();
-    this._appendMessage(`{bold}Channels:{/bold} ${JSON.stringify(state.channels, null, '  ')}`);
+    this._appendMessage(`{bold}Channels:{/bold} ${JSON.stringify(this.channels, null, '  ')}`);
   }
 
   async _fundChannel (id, amount) {
@@ -502,66 +483,6 @@
     this._appendWarning(`Node emitted "connection:error" event: ${JSON.stringify(msg)}`);
   }
 
-<<<<<<< HEAD
-  async _handleConnection (connection) {
-    if (!connection.id) {
-      // TODO: exit function here
-      this._appendMessage('Peer did not send an ID.  Event received: ' + JSON.stringify(connection));
-    }
-
-    // TODO: use @fabric/core/types/channel
-    const channel = {
-      id: Hash256.digest(`${this.node.id}:${connection.id}`),
-      counterparty: connection.id
-    };
-
-    if (!this.connections[connection.id]) {
-      this.connections[connection.id] = connection;
-      this.emit('connection', connection);
-    }
-
-    /* if (!this.channels[channel.id]) {
-      this.channels[channel.id] = channel;
-    } */
-
-    this._syncConnectionList();
-    this.screen.render();
-  }
-
-  async _handleLightningCommit (commit) {
-    this._appendDebug(`Lightning service emitted commit: ${JSON.stringify(commit)}`);
-  }
-
-  async _handleLightningDebug (...msg) {
-    this._appendDebug(`[SERVICES:LIGHTNING] debug: ${msg}`);
-  }
-
-  async _handleLightningError (...msg) {
-    this._appendError(`[SERVICES:LIGHTNING] error: ${msg}`);
-  }
-
-  async _handleLightningWarning (...msg) {
-    this._appendWarning(`[SERVICES:LIGHTNING] warning: ${msg}`);
-  }
-
-  async _handleLightningLog (...msg) {
-    this._appendMessage(`[SERVICES:LIGHTNING] log: ${msg}`);
-  }
-
-  async _handleLightningMessage (...msg) {
-    this._appendMessage(`[SERVICES:LIGHTNING] message: ${msg}`);
-  }
-
-  async _handleLightningReady (lightning) {
-    this._appendMessage(`[SERVICES:LIGHTNING] ready: ${JSON.stringify(lightning, null, '  ')}`);
-  }
-
-  async _handleLightningSync (sync) {
-    this._appendDebug(`[SERVICES:LIGHTNING] sync: ${JSON.stringify(sync, null, '  ')}`);
-  }
-
-=======
->>>>>>> 89f99d2d
   async _handlePeer (peer) {
     const self = this;
     // console.log('[SCRIPTS:CHAT]', 'Peer emitted by node:', peer);
@@ -802,35 +723,6 @@
     return tx;
   }
 
-<<<<<<< HEAD
-  async _handleBitcoinRequest (params) {
-    if (!params[1]) return this._appendError('You must specify a method.');
-    try {
-      const result = await this.bitcoin._makeRPCRequest(params[1], params.slice(2));
-      this._appendMessage(`[BITCOIN] ${params[1]}(${params.slice(2)}) ${JSON.stringify(result)}`);
-    } catch (exception) {
-      this._appendError(`[BITCOIN] Could not handle request: ${JSON.stringify(exception)}`);
-    }
-  }
-
-  async _handleLightningRequest (params) {
-    if (!params[1]) return this._appendError('You must specify a method.');
-    try {
-      const result = await this.lightning._makeRPCRequest(params[1], params.slice(2));
-      this._appendMessage(`[LIGHTNING] ${params[1]}(${params.slice(2)}) ${JSON.stringify(result)}`);
-    } catch (exception) {
-      this._appendError(`[LIGHTNING] Could not handle request: ${JSON.stringify(exception)}`);
-    }
-  }
-
-  async _handleRotateRequest () {
-    const account = await this.identity._nextAccount();
-    this._appendMessage('Rotated to Account: ' + account.id);
-    return false;
-  }
-
-=======
->>>>>>> 89f99d2d
   async _handleSendRequest (params) {
     if (!params[1]) return this._appendError('You must specify an address to send to.');
     if (!params[2]) return this._appendError('You must specify an amount to send.');
@@ -1011,194 +903,6 @@
       fullUnicode: this.settings.fullUnicode
     });
 
-<<<<<<< HEAD
-    self.elements['home'] = blessed.box({
-      parent: self.screen,
-      content: 'Fabric Command Line Interface\nVersion 0.0.1-dev (@martindale)',
-      top: 6,
-      bottom: 4,
-      border: {
-        type: 'line'
-      },
-    });
-
-    self.elements['help'] = blessed.box({
-      parent: self.screen,
-      label: '[ Help ]',
-      content: 'Fabric Command Line Interface\nVersion 0.0.1-dev (@martindale)',
-      border: {
-        type: 'line'
-      },
-      top: 6,
-      bottom: 4,
-      width: '100%'
-    });
-
-    self.elements['contracts'] = blessed.box({
-      parent: self.screen,
-      label: '[ Contracts ]',
-      border: {
-        type: 'line'
-      },
-      top: 6,
-      bottom: 4
-    });
-
-    self.elements['contracthelp'] = blessed.text({
-      parent: self.elements.contracts,
-      tags: true,
-      top: 1,
-      left: 2,
-      right: 2
-    });
-
-    self.elements['lightningbook'] = blessed.box({
-      parent: self.elements.contracts,
-      label: '[ Lightning ]',
-      border: {
-        type: 'line'
-      },
-      top: 6,
-      height: 10
-    });
-
-    self.elements['channellist'] = blessed.table({
-      parent: self.elements.lightningbook,
-      data: [
-        ['ID']
-      ],
-      width: '100%-2'
-    });
-
-    self.elements['contractbook'] = blessed.box({
-      parent: self.elements.contracts,
-      label: '[ Fabric ]',
-      border: {
-        type: 'line'
-      },
-      top: 16
-    });
-
-    self.elements['contractlist'] = blessed.table({
-      parent: self.elements.contractbook,
-      data: [
-        ['ID', 'Status', 'Type', 'Bond', 'Confirmations', 'Last Modified', 'Link']
-      ],
-      width: '100%-2'
-    });
-
-    self.elements['network'] = blessed.list({
-      parent: self.screen,
-      label: '{bold}[ Network ]{/bold}',
-      tags: true,
-      border: {
-        type: 'line'
-      },
-      top: 6,
-      bottom: 4,
-      width: '100%'
-    });
-
-    self.elements['connections'] = blessed.list({
-      parent: this.elements['network'],
-      top: 0,
-      bottom: 0
-    });
-
-    self.elements['logBox'] = blessed.box({
-      parent: self.screen,
-      top: 6,
-      bottom: 4,
-      width: '100%'
-    });
-
-    self.elements['walletBox'] = blessed.box({
-      parent: self.screen,
-      label: '{bold}[ Wallet ]{/bold}',
-      tags: true,
-      border: {
-        type: 'line'
-      },
-      top: 6,
-      bottom: 4,
-      width: '100%'
-    });
-
-    self.elements['wallethelp'] = blessed.text({
-      parent: self.elements.walletBox,
-      tags: true,
-      top: 1,
-      left: 2,
-      right: 2
-    });
-
-    self.elements['outputbook'] = blessed.box({
-      parent: self.elements.walletBox,
-      label: '[ Unspent Outputs ]',
-      border: {
-        type: 'line'
-      },
-      top: 16
-    });
-
-    self.elements['outputlist'] = blessed.table({
-      parent: self.elements.outputbook,
-      data: [
-        ['syncing...']
-      ],
-      width: '100%-2',
-      top: 0,
-      bottom: 0
-    });
-
-    self.elements['menu'] = blessed.listbar({
-      parent: self.screen,
-      top: '100%-1',
-      left: 0,
-      right: 8,
-      style: {
-        selected: {
-          background: 'white',
-          border: '1'
-        }
-      },
-      commands: {
-        'Help': {
-          keys: ['f1'],
-          callback: function () {
-            this.setPane('help');
-          }.bind(this)
-        },
-        'Console': {
-          keys: ['f2'],
-          callback: function () {
-            this.setPane('messages');
-            return true;
-          }.bind(this)
-        },
-        'Network': {
-          keys: ['f3'],
-          callback: function () {
-            this.setPane('network');
-          }.bind(this)
-        },
-        'Wallet': {
-          keys: ['f4'],
-          callback: function () {
-            this.setPane('wallet');
-          }.bind(this)
-        },
-        'Contracts': {
-          keys: ['f5'],
-          callback: function () {
-            this.setPane('contracts');
-          }.bind(this)
-        },
-      }
-    });
-
-=======
->>>>>>> 89f99d2d
     self.elements['status'] = blessed.box({
       parent: self.screen,
       label: '[ Status ]',
