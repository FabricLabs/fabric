'use strict';

const fs = require('fs');
const Compiler = require('../types/compiler');
const target = process.argv[2] || './contracts/node.js';
const data = fs.readFileSync(target);

async function main () {
<<<<<<< HEAD
  const compiler = new Compiler();
  compiler._fromJavaScript('sample.js');
=======
  let compiler = Compiler._fromJavaScript(data);
  console.log('[SCRIPTS:AST]', compiler);
>>>>>>> f2d75677
}

main().catch((exception) => {
  console.error('[SCRIPTS:AST]', 'Main Process Exception:', exception);
});<|MERGE_RESOLUTION|>--- conflicted
+++ resolved
@@ -6,13 +6,8 @@
 const data = fs.readFileSync(target);
 
 async function main () {
-<<<<<<< HEAD
-  const compiler = new Compiler();
-  compiler._fromJavaScript('sample.js');
-=======
-  let compiler = Compiler._fromJavaScript(data);
+  const compiler = Compiler._fromJavaScript(data);
   console.log('[SCRIPTS:AST]', compiler);
->>>>>>> f2d75677
 }
 
 main().catch((exception) => {
