--- conflicted
+++ resolved
@@ -20,11 +20,7 @@
     "make:api": "npm run parse:api && jsdoc index.js lib/ README.md -d docs/",
     "make:app": "webpack --progress examples/app.js assets/app.js",
     "make:docs": "gitbook install && npm run parse:api && gitbook build",
-<<<<<<< HEAD
-    "make:lib": "NODE_ENV=production babel index.js --out-file assets/fabric.js && webpack --debug=true --target=node assets/fabric.js assets/fabric.min.js",
-=======
-    "make:lib": "babel index.js --out-file assets/fabric.js && webpack --target=node assets/fabric.js assets/fabric.min.js",
->>>>>>> 0548040f
+    "make:lib": "NODE_ENV=production babel index.js --out-file assets/fabric.js && webpack --target=node assets/fabric.js assets/fabric.min.js",
     "make:service": "webpack --progress examples/service.js assets/service.js",
     "parse:api": "jsdoc2md --configure jsdoc.json --files index.js lib/** README.md > API.md",
     "prepublish": "npm run build",
