--- conflicted
+++ resolved
@@ -73,11 +73,7 @@
     "linkifyjs": "^2.1.6",
     "lodash": "^4.13.1",
     "lolex": "2.3.2",
-<<<<<<< HEAD
-    "matrix-js-sdk": "matrix-org/matrix-js-sdk#develop",
-=======
     "matrix-js-sdk": "0.11.0",
->>>>>>> 60e55594
     "optimist": "^0.6.1",
     "pako": "^1.0.5",
     "prop-types": "^15.5.8",
