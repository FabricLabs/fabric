--- conflicted
+++ resolved
@@ -413,11 +413,7 @@
       } catch (E) {
         console.error('BATCH FAILURE:', E);
       }
-<<<<<<< HEAD
-  
-=======
- 
->>>>>>> f6d1aab2
+
       try {
         await Promise.all(ops.map(op => {
           return self.db.put(op.key, op.value);
@@ -544,13 +540,9 @@
 
   async commit () {
     if (this.settings.verbosity >= 5) console.log('[AUDIT]', '[FABRIC:STORE]', 'Committing:', this.state);
-<<<<<<< HEAD
     // console.trace('[AUDIT]', '[FABRIC:STORE]', 'Committing:', this.state.state);
     const entity = new Entity(this.state.state);
     // console.log('[AUDIT]', '[FABRIC:STORE]', 'Committed entity:', entity);
-=======
-    const entity = new Entity(this.state.state);
->>>>>>> f6d1aab2
     this.emit('commit', entity.id, entity.data);
     // TODO: document re-opening of store
     return entity;
