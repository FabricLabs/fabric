'use strict';

const Consensus = require('../consensus');
const Transaction = require('./transaction');

class BitcoinBlock {
  constructor (settings = {}) {
    this.settings = Object.assign({
      provider: 'bcoin',
      network: 'regtest'
    }, settings);

    this.consensus = new Consensus(this.settings);
    this._state = {
      transactions: []
    };
  }

  set state (value) {
    // TODO: validation
    this._state = value;
  }

  get state () {
    return this._state;
  }

  get data () {
    return this.settings;
  }

  toBitcoinBlock () {
    const Block = this.consensus.Block;
    const block = new Block({
      txs: this.state.transactions.map((x) => {
        return new Transaction({
          hash: x
        });
      })
    });
<<<<<<< HEAD

    console.log('Converted to Bitcoin block:', block);
=======
>>>>>>> f6d1aab2
    return block;
  }
}

module.exports = BitcoinBlock;<|MERGE_RESOLUTION|>--- conflicted
+++ resolved
@@ -38,11 +38,6 @@
         });
       })
     });
-<<<<<<< HEAD
-
-    console.log('Converted to Bitcoin block:', block);
-=======
->>>>>>> f6d1aab2
     return block;
   }
 }
