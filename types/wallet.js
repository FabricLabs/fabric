--- conflicted
+++ resolved
@@ -446,12 +446,6 @@
       // TODO: should be split parts
       partials.push(script);
     }
-<<<<<<< HEAD
-
-    console.log('parts:', partials);
-    console.log('leftover:', leftover);
-=======
->>>>>>> f6d1aab2
 
     let entity = new Entity({
       comment: 'List of transactions to validate.',
