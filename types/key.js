'use strict';

// TODO: replace with bcoin
const Base58Check = require('base58check');

// Dependencies
const crypto = require('crypto');
const EC = require('elliptic').ec;
const ec = new EC('secp256k1');

// External Dependencies
// TODO: remove all external dependencies
const bcoin = require('bcoin');
const {
  Address,
  KeyRing,
  Mnemonic
} = require('bcoin');

// Fabric Types
const Entity = require('./entity');
const Machine = require('./machine');

/**
 * Represents a cryptographic key.
 */
class Key extends Entity {
  /**
   * Create an instance of a Fabric Key, either restoring from some known
   * values or from prior knowledge.  For instance, you can call `new Key()`
   * to create a fresh keypair, or `new Key({ public: 'deadbeef...' })` to
   * create it from a known public key.
   * @param {Object} [settings] Initialization for the key.
   * @param {String} [settings.network] Network string.
   * @param {String} [settings.seed] Mnemonic seed for initializing the key.
   * @param {String} [settings.public] Public key in hex.
   * @param {String} [settings.private] Private key in hex.
   */
  constructor (init = {}) {
    super(init);

    this.settings = Object.assign({
      network: 'main',
      curve: 'secp256k1',
      mode: 'aes-256-cbc',
      prefix: '00',
      public: null,
      private: null,
      bits: 256,
      hd: true,
      password: null,
      cipher: {
        iv: {
          size: 16
        }
      },
      witness: true
    }, init);

    this.master = null;
    this.private = null;
    this.public = null;

    this.machine = new Machine(this.settings);

<<<<<<< HEAD
    // TODO: design state machine for input (configuration)
=======
>>>>>>> 4bb9b3c0
    if (this.settings.seed) {
      // Seed provided, compute keys
      const mnemonic = new Mnemonic(this.settings.seed);
      const master = bcoin.hd.fromMnemonic(mnemonic);

      // Assign keys
      this.master = master;
      this.keyring = new KeyRing(master, this.settings.network);
      this.keyring.witness = this.settings.witness;
      this.keypair = ec.keyFromPrivate(this.keyring.getPrivateKey('hex'));
      this.address = this.keyring.getAddress().toString();
      this.status = 'seeded';
    } else if (this.settings.private) {
      const input = this.settings.private;
      // Key is private
      this.keyring = KeyRing.fromPrivate((input instanceof Buffer) ? input : Buffer.from(input, 'hex'), true);
      this.keyring.witness = this.settings.witness;
      this.keypair = ec.keyFromPrivate(this.settings.private);
      this.address = this.keyring.getAddress();
    } else if (this.settings.pubkey || this.settings.public) {
      const input = this.settings.pubkey || this.settings.public;
      // Key is only public
      this.keyring = KeyRing.fromKey((input instanceof Buffer) ? input : Buffer.from(input, 'hex'), true);
      this.keyring.witness = this.settings.witness;
<<<<<<< HEAD
      this.keypair = ec.keyFromPublic(this.keyring.publicKey);
      this.address = this.keyring.address;
=======
      this.keypair = ec.keyFromPublic(this.keyring.getPublic(true, 'hex'));
      this.address = this.keyring.getAddress();
>>>>>>> 4bb9b3c0
    } else {
      // Generate new keys
      this.keypair = ec.genKeyPair();
      this.keyring = KeyRing.fromPrivate(this.keypair.getPrivate().toBuffer(), true);
      this.keyring.witness = this.settings.witness;
      this.address = this.keyring.getAddress();
    }

    this.private = this.keypair.getPrivate();
    this.public = this.keypair.getPublic(true);

    // TODO: determine if this makes sense / needs to be private
    this.privkey = (this.private) ? this.private.toString() : null;

    // STANDARD BEGINS HERE
    this.pubkey = this.public.encodeCompressed('hex');

    // BELOW THIS NON-STANDARD
    // DO NOT USE IN PRODUCTION
    this.pubkeyhash = this.keyring.getKeyHash('hex');


    this['@data'] = {
      type: 'Key',
      public: this.pubkey,
      address: this.address
    };

    this._state = {
      pubkey: this.pubkey
    };

    Object.defineProperty(this, 'keypair', {
      enumerable: false
    });

    Object.defineProperty(this, 'private', {
      enumerable: false
    });

    return this;
  }

  static Mnemonic (seed) {
    return new Mnemonic(seed);
  }

  get id () {
    return this.pubkeyhash;
  }

  get iv () {
    return this.machine.slurp(32).slice(0, 32);
  }

<<<<<<< HEAD
=======
  encrypt (value) {
    try {
      const ivbuff = Buffer.from(this.iv, 'hex');
      const cipher = crypto.createCipheriv(this.settings.mode, this.private.toBuffer(), ivbuff);
      let encrypted = cipher.update(value);
      encrypted = Buffer.concat([
        encrypted,
        cipher.final()
      ]);
      return ivbuff.toString('hex') + ':' + encrypted.toString('hex');
    } catch (exception) {
      console.error('err:', exception);
    }
  }

  decrypt (text) {
    try {
      const parts = text.split(':');
      const iv = Buffer.from(parts.shift(), 'hex');
      const blob = Buffer.from(parts.join(':'), 'hex');
      const decipher = crypto.createDecipheriv(this.settings.mode, this.private.toBuffer(), iv);
      let decrypted = decipher.update(blob);
      decrypted = Buffer.concat([
        decrypted,
        decipher.final()
      ]);
      return decrypted.toString();
    } catch (exception) {
      console.error('err:', exception);
    }
  }

>>>>>>> 4bb9b3c0
  _sign (msg) {
    // console.log(`[KEY] signing: ${msg}...`);
    if (typeof msg !== 'string') msg = JSON.stringify(msg);
    let hmac = crypto.createHash('sha256').update(msg).digest('hex');
    let signature = this.keypair.sign(hmac);
    // console.log(`[KEY] signature:`, signature);
    return signature.toDER();
  }

  _verify (msg, sig) {
    let hmac = crypto.createHash('sha256').update(msg).digest('hex');
    let valid = this.keypair.verify(hmac, sig);
    return valid;
  }

  derive (path = `m/44'/0'/0'/0/0`) {
    if (!this.master) throw new Error('You cannot derive without a master key.  Provide a seed phrase.');
    return this.master.derivePath(path);
  }
}

module.exports = Key;<|MERGE_RESOLUTION|>--- conflicted
+++ resolved
@@ -63,10 +63,7 @@
 
     this.machine = new Machine(this.settings);
 
-<<<<<<< HEAD
     // TODO: design state machine for input (configuration)
-=======
->>>>>>> 4bb9b3c0
     if (this.settings.seed) {
       // Seed provided, compute keys
       const mnemonic = new Mnemonic(this.settings.seed);
@@ -91,13 +88,8 @@
       // Key is only public
       this.keyring = KeyRing.fromKey((input instanceof Buffer) ? input : Buffer.from(input, 'hex'), true);
       this.keyring.witness = this.settings.witness;
-<<<<<<< HEAD
-      this.keypair = ec.keyFromPublic(this.keyring.publicKey);
-      this.address = this.keyring.address;
-=======
       this.keypair = ec.keyFromPublic(this.keyring.getPublic(true, 'hex'));
       this.address = this.keyring.getAddress();
->>>>>>> 4bb9b3c0
     } else {
       // Generate new keys
       this.keypair = ec.genKeyPair();
@@ -153,8 +145,6 @@
     return this.machine.slurp(32).slice(0, 32);
   }
 
-<<<<<<< HEAD
-=======
   encrypt (value) {
     try {
       const ivbuff = Buffer.from(this.iv, 'hex');
@@ -187,7 +177,6 @@
     }
   }
 
->>>>>>> 4bb9b3c0
   _sign (msg) {
     // console.log(`[KEY] signing: ${msg}...`);
     if (typeof msg !== 'string') msg = JSON.stringify(msg);
