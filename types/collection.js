'use strict';

const pluralize = require('pluralize');
const monitor = require('fast-json-patch');
const pointer = require('json-pointer');

const Entity = require('./entity');
const Stack = require('./stack');
const State = require('./state');

/**
 * The {@link Collection} type maintains an ordered list of {@link State} items.
 * @property {Object} @entity Fabric-bound entity object.
 */
class Collection extends Stack {
  /**
   * Create a list of {@link Entity}-like objects for later retrieval.
   * @param  {Object}  [configuration={}] Configuration object.
   * @return {Collection}                 Configured instance of the the {@link Collection}.
   */
  constructor (configuration = {}) {
    super(configuration);

    // TODO: document `listeners` handler (currently only `create`)
    this.settings = Object.assign({
      atomic: true,
      // TODO: document determinism
      deterministic: true,
      name: 'Collection',
      type: Entity,
      path: `./stores/collection`,
      fields: {
        id: 'id'
      },
      key: 'id'
    }, configuration);

    this['@type'] = 'Collection';
    this['@entity']['@type'] = 'Collection';

    // Set name to plural version, define path for storage
    this.name = pluralize(this.settings.name);
    this.path = `/` + this.name.toLowerCase();

    this._state = {};
    this.state = {};

    this.set(`${this.path}`, this.settings.data || {});
    this.observer = monitor.observe(this.state);

    Object.defineProperty(this, '@allocation', { enumerable: false });
    Object.defineProperty(this, '@buffer', { enumerable: false });
    Object.defineProperty(this, '@encoding', { enumerable: false });
    Object.defineProperty(this, '@parent', { enumerable: false });
    Object.defineProperty(this, '@preimage', { enumerable: false });
    Object.defineProperty(this, 'frame', { enumerable: false });
    Object.defineProperty(this, 'services', { enumerable: false });

    return this;
  }

  get routes () {
    return this.settings.routes;
  }

  /**
   * Current elements of the collection as a {@link MerkleTree}.
   * @returns {MerkleTree}
   */
  asMerkleTree () {
    let list = pointer.get(this.state, this.path);
    let stack = new Stack(Object.keys(list));
    return stack.asMerkleTree();
  }

  /**
   * Sets the `key` property of collection settings.
   * @param {String} name Value to set the `key` setting to.
   */
  _setKey (name) {
    this.settings.key = name;
  }

  /**
   * Retrieve an element from the collection by ID.
   * @param {String} id Document identifier.
   */
  getByID (id) {
    if (!id) return null;

    let result = null;

    try {
      // if (this.settings.verbosity >= 5) console.log(`getting ${this.path}/${id} from:`, this.state);
      result = pointer.get(this.state, `${this.path}/${id}`);
    } catch (E) {
     // console.debug('[FABRIC:COLLECTION]', `@${this.name}`, Date.now(), `Could not find ID "${id}" in tree ${this.asMerkleTree()}`);
    }

    result = this._wrapResult(result);

    return result;
  }

  /**
   * Retrieve the most recent element in the collection.
   */
  getLatest () {
    let items = pointer.get(this.state, this.path);
    return items[items.length - 1];
  }

  /**
   * Find a document by specific field.
   * @param {String} name Name of field to search.
   * @param {String} value Value to match.
   */
  findByField (name, value) {
    let result = null;
    let items = pointer.get(this.state, this.path);
    // constant-time loop
    for (let id in items) {
      if (items[id][name] === value) {
        // use only first result
        result = (result) ? result : items[id];
      }
    }
    return result;
  }

  /**
   * Find a document by the "name" field.
   * @param {String} name Name to search for.
   */
  findByName (name) {
    let result = null;
    let items = pointer.get(this.state, this.path);
    // constant-time loop
    for (let id in items) {
      if (items[id].name === name) {
        // use only first result
        result = (result) ? result : items[id];
      }
    }
    return result;
  }

  /**
   * Find a document by the "symbol" field.
   * @param {String} symbol Value to search for.
   */
  findBySymbol (symbol) {
    let result = null;
    let items = pointer.get(this.state, this.path);
    // constant-time loop
    for (let id in items) {
      // TODO: fix bug here (check for symbol)
      if (items[id].symbol === symbol) {
        // use only first result
        result = (result) ? result : items[id];
      }
    }
    return result;
  }

  // TODO: deep search, consider GraphQL (!!!: to discuss)
  match (query = {}) {
    let result = null;
    let items = pointer.get(this.state, this.path);
    let list = Object.keys(items).map((x) => {
      return items[x];
    });

    try {
      result = list.filter((x) => {
        for (let field in query) {
          if (x[field] !== query[field]) return false;
        }
        return true;
      });
    } catch (E) {
      console.error('Could not match:', E);
    }

    return result;
  }

  _wrapResult (result) {
    // TODO: enable upstream specification via pure JSON
    if (this.settings.type.name !== 'Entity') {
      let Type = this.settings.type;
      result = new Type(result || {});
    }

    // TODO: validation of result by calling result.validate()
    // TODO: signing of result by calling result.signWith()
    return result;
  }

  /**
   * Modify a target document using an array of atomic updates.
   * @param {String} path Path to the document to modify.
   * @param {Array} patches List of operations to apply.
   */
  async _patchTarget (path, patches) {
    let link = `${path}`;
    let result = null;

    if (this.settings.verbosity >= 5) console.log('[AUDIT]', 'Patching target:', path, patches);

    try {
      result = monitor.applyPatch(this.state, patches.map((op) => {
        op.path = `${link}${op.path}`;
        return op;
      })).newDocument;
    } catch (E) {
      console.error('Could not patch target:', E, path, patches);
    }

    await this.commit();

    return result;
  }

  /**
   * Adds an {@link Entity} to the {@link Collection}.
   * @param  {Mixed} data {@link Entity} to add.
   * @return {Number}      Length of the collection.
   */
  async push (data, commit = true) {
    super.push(data);

    let state = new State(data);

    this['@entity'].states[this.id] = this['@data'];
    this['@entity'].states[state.id] = state['@data'];

    this['@entity']['@data'] = this['@data'].map(x => x.toString());
    this['@data'] = this['@entity']['@data'];

    this['@id'] = this.id;

    if (commit) {
      try {
        this['@commit'] = await this.commit();
      } catch (E) {
        console.error('Could not commit.', E);
      }
    }

    return this['@data'].length;
  }

  async populate () {
    return Promise.all(this['@entity']['@data'].map(id => {
      return this['@entity'].states[id.toString('hex')];
    }));
  }

  async query (path) {
    return this.get(path);
  }

  /**
   * Retrieve a key from the {@link State}.
   * @param {Path} path Key to retrieve.
   * @returns {Mixed}
   */
  get (path) {
<<<<<<< HEAD
    // return pointer.get(this.state, path);
    let result = null;

    if (this.settings.verbosity >= 5) console.log('[FABRIC:COLLECTION]', 'Getting substate path:', path, this['@entity']['@data']);

=======
    let result = null;

>>>>>>> f6d1aab2
    try {
      result = pointer.get(this['@entity']['@data'], path);
    } catch (exception) {
      console.error('[FABRIC:COLLECTION]', 'Could not retrieve path:', path, exception);
    }

    return result;
  }

  /**
   * Set a key in the {@link State} to a particular value.
   * @param {Path} path Key to retrieve.
   * @returns {Mixed}
   */
  set (path, value) {
<<<<<<< HEAD
    if (this.settings.verbosity >= 6) console.log('[FABRIC:COLLECTION]', 'Setting:', path, value);

=======
>>>>>>> f6d1aab2
    pointer.set(this._state, path, value);
    pointer.set(this.state, path, value);
    pointer.set(this['@entity']['@data'], path, value);

    this.commit();
<<<<<<< HEAD
    if (this.settings.verbosity >= 6) console.log('[FABRIC:COLLECTION]', 'Resulting collection state:', this.state);
=======
>>>>>>> f6d1aab2
    return true;
  }

  /**
   * Generate a list of elements in the collection.
   * @deprecated
   * @returns {Array}
   */
  list () {
    let map = this.map();
    let ids = Object.keys(map);
    // TODO: `list()` should return an Array
    let result = {};

    for (let i = 0; i < ids.length; i++) {
      result[ids[i]] = this._wrapResult(map[ids[i]]);
    }

    return result;
  }

  /**
   * Provides the {@link Collection} as an {@link Array} of typed
   * elements.  The type of these elments are defined by the collection's
   * type, supplied in the constructor.
   */
  toTypedArray () {
    let map = this.map();
    let ids = Object.keys(map);
    return ids.map((x) => this._wrapResult(map[ids[x]]));
  }

  typedMap () {
    let map = this.map();
    let ids = Object.keys(map);
    // TODO: `list()` should return an Array
    let result = {};

    for (let i = 0; i < ids.length; i++) {
      result[ids[i]] = this._wrapResult(map[ids[i]]);
    }

    return result;
  }

  /**
   * Generate a hashtable of elements in the collection.
   * @returns {Array}
   */
  map () {
    return Collection.pointer.get(this.state, `${this.path}`);
  }

  /**
   * Create an instance of an {@link Entity}.
   * @param  {Object}  entity Object with properties.
   * @return {Promise}        Resolves with instantiated {@link Entity}.
   */
  async create (input, commit = true) {
    if (this.settings.verbosity >= 5) console.log('[FABRIC:COLLECTION]', 'Creating object:', input);
    if (!this.settings.deterministic) input.created = Date.now();

    let result = null;
    let entity = new Entity(input);
    let link = `${this.path}/${entity.id}`;
    // TODO: enable specifying names (again)
    // let link = `${this.path}/${(entity.data[this.settings.fields.id] || entity.id)}`;
    // TODO: handle duplicates (when desired, i.e., "unique" in settings)
    let current = await this.getByID(entity.id);
    if (current) {
      if (this.settings.verbosity >= 5) console.log('[FABRIC:COLLECTION]', 'Exact entity exists:', current);
    }

    if (this.settings.methods && this.settings.methods.create) {
      result = await this.settings.methods.create.call(this, input);
    } else {
      result = entity;
    }

    pointer.set(this._state, link, result.data);

    this.set(link, result.data || result);

    this.emit('message', {
      '@type': 'Create',
      '@data': Object.assign({}, result.data, {
        id: entity.id
      })
    });

    if (commit) {
      try {
        this['@commit'] = await this.commit();
        this.emit('commit', this['@commit']);
      } catch (E) {
        console.error('Could not commit.', E);
      }
    }

    if (this.settings.listeners && this.settings.listeners.create) {
      await this.settings.listeners.create(entity.data);
    }

    result = result.data || entity.data;
    result.id = entity.id;

    return result;
  }

  /**
   * Loads {@link State} into memory.
   * @param {State} state State to import.
   * @param {Boolean} commit Whether or not to commit the result.
   * @emits message Will emit one {@link Snapshot} message.
   */
  async import (input, commit = true) {
    if (input['@data']) input = input['@data'];

    let result = null;
    let size = await this.push(input, false);
    let state = this['@entity'].states[this['@data'][size - 1]];
    let entity = new Entity(state);
    let link = `${this.path}/${input.id || entity.id}`;

    if (this.settings.verbosity >= 4) console.log('state.data:', state.data);
    if (this.settings.verbosity >= 4) console.log('state:', state);
    if (this.settings.verbosity >= 4) console.log('link:', link);

    this.set(link, state.data || state);

    if (commit) {
      try {
        this['@commit'] = await this.commit();
      } catch (E) {
        console.error('Could not commit.', E);
      }
    }

    result = state.data || entity.data;
    result.id = input.id || entity.id;

    // TODO: ensure updates sent on subscriber channels
    // ESPECIALLY when an ID is supplied...
    // TODO: test upstream attack vectors
    if (this.settings.verbosity >= 4) console.log('input.id', input.id);

    this.emit('message', {
      '@type': 'Snapshot',
      '@data': {
        path: this.path,
        state: pointer.get(this.state, this.path)
      }
    });

    return result;
  }

  async importList (list) {
    let ids = [];

    for (let i = 0; i < list.length; i++) {
      let item = await this.import(list[i]);
      ids.push(item.id);
    }

    return ids;
  }

  async importMap (map) {
    return this.importList(Object.values(map));
  }

  commit () {
    if (this.settings.verbosity >= 4) console.log('[FABRIC:COLLECTION]', 'Committing...');
    // const changes = super.commit();
    const patches = monitor.generate(this.observer);

    if (patches && patches.length) {
      const body = {
        changes: patches,
        state: this.state
      };

      this.emit('transaction', body);
      this.emit('message', {
        '@type': 'Transaction',
        '@data': body
      });
    }

    // if (changes) this.emit('patches', changes);
  }

  get len(){
    return Object.keys(this.list()).length;
  }
}

module.exports = Collection;<|MERGE_RESOLUTION|>--- conflicted
+++ resolved
@@ -267,16 +267,11 @@
    * @returns {Mixed}
    */
   get (path) {
-<<<<<<< HEAD
     // return pointer.get(this.state, path);
     let result = null;
 
     if (this.settings.verbosity >= 5) console.log('[FABRIC:COLLECTION]', 'Getting substate path:', path, this['@entity']['@data']);
 
-=======
-    let result = null;
-
->>>>>>> f6d1aab2
     try {
       result = pointer.get(this['@entity']['@data'], path);
     } catch (exception) {
@@ -292,20 +287,15 @@
    * @returns {Mixed}
    */
   set (path, value) {
-<<<<<<< HEAD
+
     if (this.settings.verbosity >= 6) console.log('[FABRIC:COLLECTION]', 'Setting:', path, value);
 
-=======
->>>>>>> f6d1aab2
     pointer.set(this._state, path, value);
     pointer.set(this.state, path, value);
     pointer.set(this['@entity']['@data'], path, value);
 
     this.commit();
-<<<<<<< HEAD
     if (this.settings.verbosity >= 6) console.log('[FABRIC:COLLECTION]', 'Resulting collection state:', this.state);
-=======
->>>>>>> f6d1aab2
     return true;
   }
 
