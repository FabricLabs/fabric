--- conflicted
+++ resolved
@@ -217,12 +217,9 @@
   }
 
   async broadcast (msg) {
-<<<<<<< HEAD
     // console.trace('[FABRIC:SERVICE]', 'Broadcasting message:', msg);
     // console.trace('[FABRIC:SERVICE]', 'Clients:', this.clients);
 
-=======
->>>>>>> f6d1aab2
     if (!msg['@type']) throw new Error('Message must have a @type property.');
     if (!msg['@data']) throw new Error('Message must have a @data property.');
 
@@ -287,7 +284,6 @@
       handler: this.process.bind(this.state),
       exclusive: true // override all previous types
     }); */
-<<<<<<< HEAD
 
     for (let name in this.settings.resources) {
       const resource = this.settings.resources[name];
@@ -315,35 +311,6 @@
         });
       });
 
-=======
-
-    for (let name in this.settings.resources) {
-      const resource = this.settings.resources[name];
-      const attribute = resource.routes.list.split('/')[1];
-      const key = crypto.createHash('sha256').update(resource.routes.list).digest('hex');
-
-      // Assign collection
-      this.collections[key] = new Collection(resource);
-
-      // Add to targets
-      this.targets.push(this.collections[key].routes.list);
-
-      // Define mappings
-      Object.defineProperty(this, attribute, {
-        get: function () {
-          return this.collections[key];
-        }
-      });
-
-      // Attach events
-      this.collections[key].on('commit', (commit) => {
-        service.broadcast({
-          '@type': 'StateUpdate',
-          '@data': service.state
-        });
-      });
-
->>>>>>> f6d1aab2
       this.collections[key].on('message', (message) => {
         console.log('[FABRIC:SERVICE]', 'Internal message:', key, message);
       });
@@ -746,28 +713,18 @@
   async _applyChanges (changes) {
     let result = null;
 
-<<<<<<< HEAD
     // console.log('[FABRIC:SERVICE]', 'Applying changes:', changes);
     // console.log('[FABRIC:SERVICE]', 'State before:', this.state);
 
-=======
->>>>>>> f6d1aab2
     try {
       // TODO: allow configurable validators
       result = manager.applyPatch(this.state, changes, function isValid () {
         return true;
       }, true /* mutate doc (1st param) */);
     } catch (exception) {
-<<<<<<< HEAD
-      console.trace('Could not apply changes:', changes, exception);
-    }
-
-    // console.log('[FABRIC:SERVICE]', 'State after:', this.state);
-=======
       console.error('Could not apply changes:', changes, exception);
     }
 
->>>>>>> f6d1aab2
     await this.commit();
 
     return result;
