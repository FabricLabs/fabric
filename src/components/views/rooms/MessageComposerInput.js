/*
Copyright 2015, 2016 OpenMarket Ltd

Licensed under the Apache License, Version 2.0 (the "License");
you may not use this file except in compliance with the License.
You may obtain a copy of the License at

    http://www.apache.org/licenses/LICENSE-2.0

Unless required by applicable law or agreed to in writing, software
distributed under the License is distributed on an "AS IS" BASIS,
WITHOUT WARRANTIES OR CONDITIONS OF ANY KIND, either express or implied.
See the License for the specific language governing permissions and
limitations under the License.
*/
import React from 'react';

var marked = require("marked");
marked.setOptions({
    renderer: new marked.Renderer(),
    gfm: true,
    tables: true,
    breaks: true,
    pedantic: false,
    sanitize: true,
    smartLists: true,
    smartypants: false
});

import {Editor, EditorState, RichUtils, CompositeDecorator,
    convertFromRaw, convertToRaw, Modifier, EditorChangeType,
    getDefaultKeyBinding, KeyBindingUtil, ContentState} from 'draft-js';

import {stateToMarkdown} from 'draft-js-export-markdown';

var MatrixClientPeg = require("../../../MatrixClientPeg");
var SlashCommands = require("../../../SlashCommands");
var Modal = require("../../../Modal");
var MemberEntry = require("../../../TabCompleteEntries").MemberEntry;
var sdk = require('../../../index');

var dis = require("../../../dispatcher");
var KeyCode = require("../../../KeyCode");

import * as RichText from '../../../RichText';

const TYPING_USER_TIMEOUT = 10000, TYPING_SERVER_TIMEOUT = 30000;

const KEY_M = 77;

// FIXME Breaks markdown with multiple paragraphs, since it only strips first and last <p>
function mdownToHtml(mdown) {
    var html = marked(mdown) || "";
    html = html.trim();
    // strip start and end <p> tags else you get 'orrible spacing
    if (html.indexOf("<p>") === 0) {
        html = html.substring("<p>".length);
    }
    if (html.lastIndexOf("</p>") === (html.length - "</p>".length)) {
        html = html.substring(0, html.length - "</p>".length);
    }
    return html;
}

/*
 * The textInput part of the MessageComposer
 */
export default class MessageComposerInput extends React.Component {
    constructor(props, context) {
        super(props, context);
        this.onAction = this.onAction.bind(this);
        this.onInputClick = this.onInputClick.bind(this);
        this.handleReturn = this.handleReturn.bind(this);
        this.handleKeyCommand = this.handleKeyCommand.bind(this);
        this.onChange = this.onChange.bind(this);

        let isRichtextEnabled = window.localStorage.getItem('mx_editor_rte_enabled');
        if(isRichtextEnabled == null) {
            isRichtextEnabled = 'true';
        }
        isRichtextEnabled = isRichtextEnabled === 'true';

        this.state = {
            isRichtextEnabled: isRichtextEnabled,
            editorState: null
        };

        // bit of a hack, but we need to do this here since createEditorState needs isRichtextEnabled
        this.state.editorState = this.createEditorState();

        this.client = MatrixClientPeg.get();
    }

<<<<<<< HEAD
        // js-sdk Room object
        room: React.PropTypes.object.isRequired,

        onContentChanged: React.PropTypes.func
    },
=======
    static getKeyBinding(e: SyntheticKeyboardEvent): string {
        // C-m => Toggles between rich text and markdown modes
        if(e.keyCode == KEY_M && KeyBindingUtil.isCtrlKeyCommand(e)) {
            return 'toggle-mode';
        }
>>>>>>> 624e34c4

        return getDefaultKeyBinding(e);
    }

    /**
     * "Does the right thing" to create an EditorState, based on:
     * - whether we've got rich text mode enabled
     * - contentState was passed in
     */
    createEditorState(richText: boolean, contentState: ?ContentState): EditorState {
        let decorators = richText ? RichText.getScopedRTDecorators(this.props) :
                                    RichText.getScopedMDDecorators(this.props),
            compositeDecorator = new CompositeDecorator(decorators);

        let editorState = null;
        if (contentState) {
            editorState = EditorState.createWithContent(contentState, compositeDecorator);
        } else {
            editorState = EditorState.createEmpty(compositeDecorator);
        }

        return EditorState.moveFocusToEnd(editorState);
    }

    componentWillMount() {
        const component = this;
        this.sentHistory = {
            // The list of typed messages. Index 0 is more recent
            data: [],
            // The position in data currently displayed
            position: -1,
            // The room the history is for.
            roomId: null,
            // The original text before they hit UP
            originalText: null,
            // The textarea element to set text to.
            element: null,

            init: function(element, roomId) {
                this.roomId = roomId;
                this.element = element;
                this.position = -1;
                var storedData = window.sessionStorage.getItem(
                    "mx_messagecomposer_history_" + roomId
                );
                if (storedData) {
                    this.data = JSON.parse(storedData);
                }
                if (this.roomId) {
                    this.setLastTextEntry();
                }
            },

            push: function(text) {
                // store a message in the sent history
                this.data.unshift(text);
                window.sessionStorage.setItem(
                    "mx_messagecomposer_history_" + this.roomId,
                    JSON.stringify(this.data)
                );
                // reset history position
                this.position = -1;
                this.originalText = null;
            },

            // move in the history. Returns true if we managed to move.
            next: function(offset) {
                if (this.position === -1) {
                    // user is going into the history, save the current line.
                    this.originalText = this.element.value;
                }
                else {
                    // user may have modified this line in the history; remember it.
                    this.data[this.position] = this.element.value;
                }

                if (offset > 0 && this.position === (this.data.length - 1)) {
                    // we've run out of history
                    return false;
                }

                // retrieve the next item (bounded).
                var newPosition = this.position + offset;
                newPosition = Math.max(-1, newPosition);
                newPosition = Math.min(newPosition, this.data.length - 1);
                this.position = newPosition;

                if (this.position !== -1) {
                    // show the message
                    this.element.value = this.data[this.position];
                }
                else if (this.originalText !== undefined) {
                    // restore the original text the user was typing.
                    this.element.value = this.originalText;
                }

                return true;
            },

            saveLastTextEntry: function() {
                // save the currently entered text in order to restore it later.
                // NB: This isn't 'originalText' because we want to restore
                // sent history items too!
                let contentJSON = JSON.stringify(convertToRaw(component.state.editorState.getCurrentContent()));
                window.sessionStorage.setItem("mx_messagecomposer_input_" + this.roomId, contentJSON);
            },

            setLastTextEntry: function() {
                let contentJSON = window.sessionStorage.getItem("mx_messagecomposer_input_" + this.roomId);
                if (contentJSON) {
                    let content = convertFromRaw(JSON.parse(contentJSON));
                    component.setState({
                        editorState: component.createEditorState(component.state.isRichtextEnabled, content)
                    });
                }
            }
        };
    }

    componentDidMount() {
        this.dispatcherRef = dis.register(this.onAction);
        this.sentHistory.init(
            this.refs.editor,
            this.props.room.roomId
        );
        // this is disabled for now, since https://github.com/matrix-org/matrix-react-sdk/pull/296 will land soon
        // if (this.props.tabComplete) {
        //     this.props.tabComplete.setEditor(this.refs.editor);
        // }
    }

    componentWillUnmount() {
        dis.unregister(this.dispatcherRef);
        this.sentHistory.saveLastTextEntry();
    }

    onAction(payload) {
        var editor = this.refs.editor;

        switch (payload.action) {
            case 'focus_composer':
                editor.focus();
                break;

            // TODO change this so we insert a complete user alias

            case 'insert_displayname':
                if (this.state.editorState.getCurrentContent().hasText()) {
                    console.log(payload);
                    let contentState = Modifier.replaceText(
                        this.state.editorState.getCurrentContent(),
                        this.state.editorState.getSelection(),
                        payload.displayname
                    );
                    this.setState({
                        editorState: EditorState.push(this.state.editorState, contentState, 'insert-characters')
                    });
                    editor.focus();
                }
                break;
        }
    }

    onKeyDown(ev) {
        if (ev.keyCode === KeyCode.UP || ev.keyCode === KeyCode.DOWN) {
            var oldSelectionStart = this.refs.textarea.selectionStart;
            // Remember the keyCode because React will recycle the synthetic event
            var keyCode = ev.keyCode;
            // set a callback so we can see if the cursor position changes as
            // a result of this event. If it doesn't, we cycle history.
            setTimeout(() => {
                if (this.refs.textarea.selectionStart == oldSelectionStart) {
                    this.sentHistory.next(keyCode === KeyCode.UP ? 1 : -1);
                }
            }, 0);
        }
    }

<<<<<<< HEAD
        if (this.props.tabComplete) {
            this.props.tabComplete.onKeyDown(ev);
        }

        var self = this;
        setTimeout(function() {
            if (self.refs.textarea && self.refs.textarea.value != '') {
                self.onTypingActivity();
            } else {
                self.onFinishedTyping();
            }
        }, 10); // XXX: what is this 10ms setTimeout doing?  Looks hacky :(
    },

    resizeInput: function() {
        // scrollHeight is at least equal to clientHeight, so we have to
        // temporarily crimp clientHeight to 0 to get an accurate scrollHeight value
        this.refs.textarea.style.height = "20px"; // 20 hardcoded from CSS
        var newHeight = Math.min(this.refs.textarea.scrollHeight,
                                 this.constructor.MAX_HEIGHT);
        this.refs.textarea.style.height = Math.ceil(newHeight) + "px";
        this.oldScrollHeight = this.refs.textarea.scrollHeight;

        if (this.props.onResize) {
            // kick gemini-scrollbar to re-layout
            this.props.onResize();
        }
    },

    onKeyUp: function(ev) {
        if (this.refs.textarea.scrollHeight !== this.oldScrollHeight ||
            ev.keyCode === KeyCode.DELETE ||
            ev.keyCode === KeyCode.BACKSPACE)
        {
            this.resizeInput();
        }
        
        this.props.onContentChanged && this.props.onContentChanged(this.refs.textarea.value);
    },

    onEnter: function(ev) {
        var contentText = this.refs.textarea.value;

        // bodge for now to set markdown state on/off. We probably want a separate
        // area for "local" commands which don't hit out to the server.
        if (contentText.indexOf("/markdown") === 0) {
            ev.preventDefault();
            this.refs.textarea.value = '';
            if (contentText.indexOf("/markdown on") === 0) {
                this.markdownEnabled = true;
            }
            else if (contentText.indexOf("/markdown off") === 0) {
                this.markdownEnabled = false;
            }
            else {
                var ErrorDialog = sdk.getComponent("dialogs.ErrorDialog");
                Modal.createDialog(ErrorDialog, {
                    title: "Unknown command",
                    description: "Usage: /markdown on|off"
                });
            }
            return;
        }

        var cmd = SlashCommands.processInput(this.props.room.roomId, contentText);
        if (cmd) {
            ev.preventDefault();
            if (!cmd.error) {
                this.refs.textarea.value = '';
            }
            if (cmd.promise) {
                cmd.promise.done(function() {
                    console.log("Command success.");
                }, function(err) {
                    console.error("Command failure: %s", err);
                    var ErrorDialog = sdk.getComponent("dialogs.ErrorDialog");
                    Modal.createDialog(ErrorDialog, {
                        title: "Server error",
                        description: err.message
                    });
                });
            }
            else if (cmd.error) {
                console.error(cmd.error);
                var ErrorDialog = sdk.getComponent("dialogs.ErrorDialog");
                Modal.createDialog(ErrorDialog, {
                    title: "Command error",
                    description: cmd.error
                });
            }
            return;
        }

        var isEmote = /^\/me( |$)/i.test(contentText);
        var sendMessagePromise;

        if (isEmote) {
            contentText = contentText.substring(4);
        }
        else if (contentText[0] === '/') {
            contentText = contentText.substring(1);   
        }

        var htmlText;
        if (this.markdownEnabled && (htmlText = mdownToHtml(contentText)) !== contentText) {
            sendMessagePromise = isEmote ? 
                MatrixClientPeg.get().sendHtmlEmote(this.props.room.roomId, contentText, htmlText) :
                MatrixClientPeg.get().sendHtmlMessage(this.props.room.roomId, contentText, htmlText);
        }
        else {
            sendMessagePromise = isEmote ? 
                MatrixClientPeg.get().sendEmoteMessage(this.props.room.roomId, contentText) :
                MatrixClientPeg.get().sendTextMessage(this.props.room.roomId, contentText);
        }

        sendMessagePromise.done(function() {
            dis.dispatch({
                action: 'message_sent'
            });
        }, function() {
            dis.dispatch({
                action: 'message_send_failed'
            });
        });
        this.refs.textarea.value = '';
        this.resizeInput();
        ev.preventDefault();
    },

    onTypingActivity: function() {
=======
    onTypingActivity() {
>>>>>>> 624e34c4
        this.isTyping = true;
        if (!this.userTypingTimer) {
            this.sendTyping(true);
        }
        this.startUserTypingTimer();
        this.startServerTypingTimer();
    }

    onFinishedTyping() {
        this.isTyping = false;
        this.sendTyping(false);
        this.stopUserTypingTimer();
        this.stopServerTypingTimer();
    }

    startUserTypingTimer() {
        this.stopUserTypingTimer();
        var self = this;
        this.userTypingTimer = setTimeout(function() {
            self.isTyping = false;
            self.sendTyping(self.isTyping);
            self.userTypingTimer = null;
        }, TYPING_USER_TIMEOUT);
    }

    stopUserTypingTimer() {
        if (this.userTypingTimer) {
            clearTimeout(this.userTypingTimer);
            this.userTypingTimer = null;
        }
    }

    startServerTypingTimer() {
        if (!this.serverTypingTimer) {
            var self = this;
            this.serverTypingTimer = setTimeout(function() {
                if (self.isTyping) {
                    self.sendTyping(self.isTyping);
                    self.startServerTypingTimer();
                }
            }, TYPING_SERVER_TIMEOUT / 2);
        }
    }

    stopServerTypingTimer() {
        if (this.serverTypingTimer) {
            clearTimeout(this.servrTypingTimer);
            this.serverTypingTimer = null;
        }
    }

    sendTyping(isTyping) {
        MatrixClientPeg.get().sendTyping(
            this.props.room.roomId,
            this.isTyping, TYPING_SERVER_TIMEOUT
        ).done();
    }

    refreshTyping() {
        if (this.typingTimeout) {
            clearTimeout(this.typingTimeout);
            this.typingTimeout = null;
        }
    }

    onInputClick(ev) {
        this.refs.editor.focus();
    }

    onChange(editorState: EditorState) {
        this.setState({editorState});

        if(editorState.getCurrentContent().hasText()) {
            this.onTypingActivity()
        } else {
            this.onFinishedTyping();
        }
    }

    enableRichtext(enabled: boolean) {
        if (enabled) {
            let html = mdownToHtml(this.state.editorState.getCurrentContent().getPlainText());
            this.setState({
                editorState: this.createEditorState(enabled, RichText.HTMLtoContentState(html))
            });
        } else {
            let markdown = stateToMarkdown(this.state.editorState.getCurrentContent()),
                contentState = ContentState.createFromText(markdown);
            this.setState({
                editorState: this.createEditorState(enabled, contentState)
            });
        }

        window.localStorage.setItem('mx_editor_rte_enabled', enabled);

        this.setState({
            isRichtextEnabled: enabled
        });
    }

    handleKeyCommand(command: string): boolean {
        if(command === 'toggle-mode') {
            this.enableRichtext(!this.state.isRichtextEnabled);
            return true;
        }

        let newState: ?EditorState = null;

        // Draft handles rich text mode commands by default but we need to do it ourselves for Markdown.
        if(!this.state.isRichtextEnabled) {
            let contentState = this.state.editorState.getCurrentContent(),
                selection = this.state.editorState.getSelection();

            let modifyFn = {
                bold: text => `**${text}**`,
                italic: text => `*${text}*`,
                underline: text => `_${text}_`, // there's actually no valid underline in Markdown, but *shrug*
                code: text => `\`${text}\``
            }[command];

            if(modifyFn) {
                newState = EditorState.push(
                    this.state.editorState,
                    RichText.modifyText(contentState, selection, modifyFn),
                    'insert-characters'
                );
            }
        }

        if(newState == null)
            newState = RichUtils.handleKeyCommand(this.state.editorState, command);

        if (newState != null) {
            this.onChange(newState);
            return true;
        }
        return false;
    }

    handleReturn(ev) {
        if(ev.shiftKey)
            return false;

        const contentState = this.state.editorState.getCurrentContent();
        if(!contentState.hasText())
            return true;

        let contentText = contentState.getPlainText(), contentHTML;

        var cmd = SlashCommands.processInput(this.props.room.roomId, contentText);
        if (cmd) {
            if (!cmd.error) {
                this.setState({
                    editorState: this.createEditorState()
                });
            }
            if (cmd.promise) {
                cmd.promise.done(function() {
                    console.log("Command success.");
                }, function(err) {
                    console.error("Command failure: %s", err);
                    var ErrorDialog = sdk.getComponent("dialogs.ErrorDialog");
                    Modal.createDialog(ErrorDialog, {
                        title: "Server error",
                        description: err.message
                    });
                });
            }
            else if (cmd.error) {
                console.error(cmd.error);
                var ErrorDialog = sdk.getComponent("dialogs.ErrorDialog");
                Modal.createDialog(ErrorDialog, {
                    title: "Command error",
                    description: cmd.error
                });
            }
            return true;
        }

        if(this.state.isRichtextEnabled) {
            contentHTML = RichText.contentStateToHTML(contentState);
        } else {
            contentHTML = mdownToHtml(contentText);
        }

        let sendFn = this.client.sendHtmlMessage;

        if (contentText.startsWith('/me')) {
            contentText = contentText.replace('/me', '');
            // bit of a hack, but the alternative would be quite complicated
            contentHTML = contentHTML.replace('/me', '');
            sendFn = this.client.sendHtmlEmote;
        }

        this.sentHistory.push(contentHTML);
        let sendMessagePromise = sendFn.call(this.client, this.props.room.roomId, contentText, contentHTML);

        sendMessagePromise.done(() => {
            dis.dispatch({
                action: 'message_sent'
            });
        }, () => {
            dis.dispatch({
                action: 'message_send_failed'
            });
        });

        this.setState({
            editorState: this.createEditorState()
        });

        return true;
    }

    render() {
        let className = "mx_MessageComposer_input";

        if(this.state.isRichtextEnabled) {
            className += " mx_MessageComposer_input_rte"; // placeholder indicator for RTE mode
        }

        return (
            <div className={className}
                 onClick={ this.onInputClick }>
                <Editor ref="editor"
                        placeholder="Type a message…"
                        editorState={this.state.editorState}
                        onChange={this.onChange}
                        keyBindingFn={MessageComposerInput.getKeyBinding}
                        handleKeyCommand={this.handleKeyCommand}
                        handleReturn={this.handleReturn}
                        stripPastedStyles={!this.state.isRichtextEnabled}
                        spellCheck={true} />
            </div>
        );
    }
};

MessageComposerInput.propTypes = {
    tabComplete: React.PropTypes.any,

    // a callback which is called when the height of the composer is
    // changed due to a change in content.
    onResize: React.PropTypes.func,

    // js-sdk Room object
    room: React.PropTypes.object.isRequired
};<|MERGE_RESOLUTION|>--- conflicted
+++ resolved
@@ -91,19 +91,11 @@
         this.client = MatrixClientPeg.get();
     }
 
-<<<<<<< HEAD
-        // js-sdk Room object
-        room: React.PropTypes.object.isRequired,
-
-        onContentChanged: React.PropTypes.func
-    },
-=======
     static getKeyBinding(e: SyntheticKeyboardEvent): string {
         // C-m => Toggles between rich text and markdown modes
         if(e.keyCode == KEY_M && KeyBindingUtil.isCtrlKeyCommand(e)) {
             return 'toggle-mode';
         }
->>>>>>> 624e34c4
 
         return getDefaultKeyBinding(e);
     }
@@ -282,140 +274,7 @@
         }
     }
 
-<<<<<<< HEAD
-        if (this.props.tabComplete) {
-            this.props.tabComplete.onKeyDown(ev);
-        }
-
-        var self = this;
-        setTimeout(function() {
-            if (self.refs.textarea && self.refs.textarea.value != '') {
-                self.onTypingActivity();
-            } else {
-                self.onFinishedTyping();
-            }
-        }, 10); // XXX: what is this 10ms setTimeout doing?  Looks hacky :(
-    },
-
-    resizeInput: function() {
-        // scrollHeight is at least equal to clientHeight, so we have to
-        // temporarily crimp clientHeight to 0 to get an accurate scrollHeight value
-        this.refs.textarea.style.height = "20px"; // 20 hardcoded from CSS
-        var newHeight = Math.min(this.refs.textarea.scrollHeight,
-                                 this.constructor.MAX_HEIGHT);
-        this.refs.textarea.style.height = Math.ceil(newHeight) + "px";
-        this.oldScrollHeight = this.refs.textarea.scrollHeight;
-
-        if (this.props.onResize) {
-            // kick gemini-scrollbar to re-layout
-            this.props.onResize();
-        }
-    },
-
-    onKeyUp: function(ev) {
-        if (this.refs.textarea.scrollHeight !== this.oldScrollHeight ||
-            ev.keyCode === KeyCode.DELETE ||
-            ev.keyCode === KeyCode.BACKSPACE)
-        {
-            this.resizeInput();
-        }
-        
-        this.props.onContentChanged && this.props.onContentChanged(this.refs.textarea.value);
-    },
-
-    onEnter: function(ev) {
-        var contentText = this.refs.textarea.value;
-
-        // bodge for now to set markdown state on/off. We probably want a separate
-        // area for "local" commands which don't hit out to the server.
-        if (contentText.indexOf("/markdown") === 0) {
-            ev.preventDefault();
-            this.refs.textarea.value = '';
-            if (contentText.indexOf("/markdown on") === 0) {
-                this.markdownEnabled = true;
-            }
-            else if (contentText.indexOf("/markdown off") === 0) {
-                this.markdownEnabled = false;
-            }
-            else {
-                var ErrorDialog = sdk.getComponent("dialogs.ErrorDialog");
-                Modal.createDialog(ErrorDialog, {
-                    title: "Unknown command",
-                    description: "Usage: /markdown on|off"
-                });
-            }
-            return;
-        }
-
-        var cmd = SlashCommands.processInput(this.props.room.roomId, contentText);
-        if (cmd) {
-            ev.preventDefault();
-            if (!cmd.error) {
-                this.refs.textarea.value = '';
-            }
-            if (cmd.promise) {
-                cmd.promise.done(function() {
-                    console.log("Command success.");
-                }, function(err) {
-                    console.error("Command failure: %s", err);
-                    var ErrorDialog = sdk.getComponent("dialogs.ErrorDialog");
-                    Modal.createDialog(ErrorDialog, {
-                        title: "Server error",
-                        description: err.message
-                    });
-                });
-            }
-            else if (cmd.error) {
-                console.error(cmd.error);
-                var ErrorDialog = sdk.getComponent("dialogs.ErrorDialog");
-                Modal.createDialog(ErrorDialog, {
-                    title: "Command error",
-                    description: cmd.error
-                });
-            }
-            return;
-        }
-
-        var isEmote = /^\/me( |$)/i.test(contentText);
-        var sendMessagePromise;
-
-        if (isEmote) {
-            contentText = contentText.substring(4);
-        }
-        else if (contentText[0] === '/') {
-            contentText = contentText.substring(1);   
-        }
-
-        var htmlText;
-        if (this.markdownEnabled && (htmlText = mdownToHtml(contentText)) !== contentText) {
-            sendMessagePromise = isEmote ? 
-                MatrixClientPeg.get().sendHtmlEmote(this.props.room.roomId, contentText, htmlText) :
-                MatrixClientPeg.get().sendHtmlMessage(this.props.room.roomId, contentText, htmlText);
-        }
-        else {
-            sendMessagePromise = isEmote ? 
-                MatrixClientPeg.get().sendEmoteMessage(this.props.room.roomId, contentText) :
-                MatrixClientPeg.get().sendTextMessage(this.props.room.roomId, contentText);
-        }
-
-        sendMessagePromise.done(function() {
-            dis.dispatch({
-                action: 'message_sent'
-            });
-        }, function() {
-            dis.dispatch({
-                action: 'message_send_failed'
-            });
-        });
-        this.refs.textarea.value = '';
-        this.resizeInput();
-        ev.preventDefault();
-    },
-
-    onTypingActivity: function() {
-=======
     onTypingActivity() {
->>>>>>> 624e34c4
         this.isTyping = true;
         if (!this.userTypingTimer) {
             this.sendTyping(true);
