/*
Copyright 2015, 2016 OpenMarket Ltd

Licensed under the Apache License, Version 2.0 (the "License");
you may not use this file except in compliance with the License.
You may obtain a copy of the License at

    http://www.apache.org/licenses/LICENSE-2.0

Unless required by applicable law or agreed to in writing, software
distributed under the License is distributed on an "AS IS" BASIS,
WITHOUT WARRANTIES OR CONDITIONS OF ANY KIND, either express or implied.
See the License for the specific language governing permissions and
limitations under the License.
*/

<<<<<<< HEAD
const React = require('react');
const MatrixClientPeg = require("../../../MatrixClientPeg");
const sdk = require('../../../index');
const dis = require("../../../dispatcher");
const ObjectUtils = require('../../../ObjectUtils');
const AppsDrawer = require('./AppsDrawer');
=======
import React from 'react';
import MatrixClientPeg from "../../../MatrixClientPeg";
import sdk from '../../../index';
import dis from "../../../dispatcher";
import ObjectUtils from '../../../ObjectUtils';
import  { _t } from '../../../languageHandler';

>>>>>>> 31f1e421

module.exports = React.createClass({
    displayName: 'AuxPanel',

    propTypes: {
        // js-sdk room object
        room: React.PropTypes.object.isRequired,

        // Conference Handler implementation
        conferenceHandler: React.PropTypes.object,

        // set to true to show the file drop target
        draggingFile: React.PropTypes.bool,

        // set to true to show the 'active conf call' banner
        displayConfCallNotification: React.PropTypes.bool,

        // maxHeight attribute for the aux panel and the video
        // therein
        maxHeight: React.PropTypes.number,

        // a callback which is called when the content of the aux panel changes
        // content in a way that is likely to make it change size.
        onResize: React.PropTypes.func,
    },

    shouldComponentUpdate: function(nextProps, nextState) {
        return (!ObjectUtils.shallowEqual(this.props, nextProps) ||
                !ObjectUtils.shallowEqual(this.state, nextState));
    },

    componentDidUpdate: function(prevProps, prevState) {
        // most changes are likely to cause a resize
        if (this.props.onResize) {
            this.props.onResize();
        }
    },

    onConferenceNotificationClick: function(ev, type) {
        dis.dispatch({
            action: 'place_call',
            type: type,
            room_id: this.props.room.roomId,
        });
        ev.stopPropagation();
        ev.preventDefault();
    },

    render: function() {
        const CallView = sdk.getComponent("voip.CallView");
        const TintableSvg = sdk.getComponent("elements.TintableSvg");

        let fileDropTarget = null;
        if (this.props.draggingFile) {
            fileDropTarget = (
                <div className="mx_RoomView_fileDropTarget">
                    <div className="mx_RoomView_fileDropTargetLabel"
                      title="Drop File Here">
                        <TintableSvg src="img/upload-big.svg" width="45" height="59"/>
                        <br/>
                        {_t("Drop file here to upload")}
                    </div>
                </div>
            );
        }

        let conferenceCallNotification = null;
        if (this.props.displayConfCallNotification) {
            let supportedText;
            let joinText;
            if (!MatrixClientPeg.get().supportsVoip()) {
<<<<<<< HEAD
                supportedText = " (unsupported)";
            } else {
=======
                supportedText = _t(" (unsupported)");
            }
            else {
>>>>>>> 31f1e421
                joinText = (<span>
                    Join as <a onClick={(event)=>{ this.onConferenceNotificationClick(event, 'voice');}}
                               href="#">voice</a> or <a onClick={(event)=>{ this.onConferenceNotificationClick(event, 'video'); }}
                               href="#">video</a>.
                </span>);
            }
            conferenceCallNotification = (
                <div className="mx_RoomView_ongoingConfCallNotification">
                    {_t("Ongoing conference call%(supportedText)s. %(joinText)s", {supportedText: supportedText, joinText: joinText})}
                </div>
            );
        }

        const callView = (
            <CallView ref="callView" room={this.props.room}
                ConferenceHandler={this.props.conferenceHandler}
                onResize={this.props.onResize}
                maxVideoHeight={this.props.maxHeight}
            />
        );

        let appsDrawer = null;
        if(this.props.showApps) {
            appsDrawer = <AppsDrawer ref="appsDrawer"
                room={this.props.room}
                userId={this.props.userId}
                maxHeight={this.props.maxHeight}/>;
        }

        return (
            <div className="mx_RoomView_auxPanel" style={{maxHeight: this.props.maxHeight}} >
                { appsDrawer }
                { fileDropTarget }
                { callView }
                { conferenceCallNotification }
                { this.props.children }
            </div>
        );
    },
});<|MERGE_RESOLUTION|>--- conflicted
+++ resolved
@@ -14,22 +14,13 @@
 limitations under the License.
 */
 
-<<<<<<< HEAD
-const React = require('react');
-const MatrixClientPeg = require("../../../MatrixClientPeg");
-const sdk = require('../../../index');
-const dis = require("../../../dispatcher");
-const ObjectUtils = require('../../../ObjectUtils');
-const AppsDrawer = require('./AppsDrawer');
-=======
 import React from 'react';
 import MatrixClientPeg from "../../../MatrixClientPeg";
 import sdk from '../../../index';
 import dis from "../../../dispatcher";
 import ObjectUtils from '../../../ObjectUtils';
+import AppsDrawer from './AppsDrawer';
 import  { _t } from '../../../languageHandler';
-
->>>>>>> 31f1e421
 
 module.exports = React.createClass({
     displayName: 'AuxPanel',
@@ -101,14 +92,8 @@
             let supportedText;
             let joinText;
             if (!MatrixClientPeg.get().supportsVoip()) {
-<<<<<<< HEAD
-                supportedText = " (unsupported)";
+                supportedText = _t(" (unsupported)");
             } else {
-=======
-                supportedText = _t(" (unsupported)");
-            }
-            else {
->>>>>>> 31f1e421
                 joinText = (<span>
                     Join as <a onClick={(event)=>{ this.onConferenceNotificationClick(event, 'voice');}}
                                href="#">voice</a> or <a onClick={(event)=>{ this.onConferenceNotificationClick(event, 'video'); }}
