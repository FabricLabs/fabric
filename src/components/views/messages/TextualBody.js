--- conflicted
+++ resolved
@@ -118,33 +118,7 @@
                     }
                 }, 10);
             }
-<<<<<<< HEAD
-            // add event handlers to the 'copy code' buttons
-            const buttons = ReactDOM.findDOMNode(this).getElementsByClassName("mx_EventTile_copyButton");
-            for (let i = 0; i < buttons.length; i++) {
-                buttons[i].onclick = (e) => {
-                    const copyCode = buttons[i].parentNode.getElementsByTagName("code")[0];
-                    const successful = this.copyToClipboard(copyCode.textContent);
-
-                    const GenericTextContextMenu = sdk.getComponent('context_menus.GenericTextContextMenu');
-                    const buttonRect = e.target.getBoundingClientRect();
-
-                    // The window X and Y offsets are to adjust position when zoomed in to page
-                    const x = buttonRect.right + window.pageXOffset;
-                    const y = (buttonRect.top + (buttonRect.height / 2) + window.pageYOffset) - 19;
-                    const {close} = ContextualMenu.createMenu(GenericTextContextMenu, {
-                        chevronOffset: 10,
-                        left: x,
-                        top: y,
-                        message: successful ? _t('Copied!') : _t('Failed to copy'),
-                    });
-                    e.target.onmouseout = close;
-                };
-            }
-=======
-
             this._addCodeCopyButton();
->>>>>>> 76177883
         }
     },
 
@@ -288,7 +262,21 @@
             button.className = "mx_EventTile_copyButton";
             button.onclick = (e) => {
                 const copyCode = button.parentNode.getElementsByTagName("code")[0];
-                this.copyToClipboard(copyCode.textContent);
+                const successful = this.copyToClipboard(copyCode.textContent);
+              
+                const GenericTextContextMenu = sdk.getComponent('context_menus.GenericTextContextMenu');
+                const buttonRect = e.target.getBoundingClientRect();
+
+                // The window X and Y offsets are to adjust position when zoomed in to page
+                const x = buttonRect.right + window.pageXOffset;
+                const y = (buttonRect.top + (buttonRect.height / 2) + window.pageYOffset) - 19;
+                const {close} = ContextualMenu.createMenu(GenericTextContextMenu, {
+                    chevronOffset: 10,
+                    left: x,
+                    top: y,
+                    message: successful ? _t('Copied!') : _t('Failed to copy'),
+                });
+                e.target.onmouseout = close;
             };
             p.appendChild(button);
         });
