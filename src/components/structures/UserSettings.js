--- conflicted
+++ resolved
@@ -612,14 +612,8 @@
     },
 
     onLanguageChange: function(newLang) {
-<<<<<<< HEAD
         if (this.state.language !== newLang) {
-            // We intentionally promote this to the account level at this point
-            SettingsStore.setValue("language", null, SettingLevel.ACCOUNT, newLang);
-=======
-        if(this.state.language !== newLang) {
             SettingsStore.setValue("language", null, SettingLevel.DEVICE, newLang);
->>>>>>> 30b8d0e8
             this.setState({
                 language: newLang,
             });
