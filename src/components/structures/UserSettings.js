/*
Copyright 2015, 2016 OpenMarket Ltd
Copyright 2017 Vector Creations Ltd

Licensed under the Apache License, Version 2.0 (the "License");
you may not use this file except in compliance with the License.
You may obtain a copy of the License at

    http://www.apache.org/licenses/LICENSE-2.0

Unless required by applicable law or agreed to in writing, software
distributed under the License is distributed on an "AS IS" BASIS,
WITHOUT WARRANTIES OR CONDITIONS OF ANY KIND, either express or implied.
See the License for the specific language governing permissions and
limitations under the License.
*/
const React = require('react');
const ReactDOM = require('react-dom');
const sdk = require('../../index');
const MatrixClientPeg = require("../../MatrixClientPeg");
const PlatformPeg = require("../../PlatformPeg");
const Modal = require('../../Modal');
const dis = require("../../dispatcher");
const q = require('q');
const packageJson = require('../../../package.json');
const UserSettingsStore = require('../../UserSettingsStore');
const GeminiScrollbar = require('react-gemini-scrollbar');
const Email = require('../../email');
const AddThreepid = require('../../AddThreepid');
const SdkConfig = require('../../SdkConfig');
import Analytics from '../../Analytics';
import AccessibleButton from '../views/elements/AccessibleButton';
import { _t } from '../../languageHandler';
import * as languageHandler from '../../languageHandler';
import * as FormattingUtils from '../../utils/FormattingUtils';

// if this looks like a release, use the 'version' from package.json; else use
// the git sha. Prepend version with v, to look like riot-web version
const REACT_SDK_VERSION = 'dist' in packageJson ? packageJson.version : packageJson.gitHead || '<local>';

// Simple method to help prettify GH Release Tags and Commit Hashes.
const semVerRegex = /^v?(\d+\.\d+\.\d+(?:-rc.+)?)(?:-(?:\d+-g)?([0-9a-fA-F]+))?(?:-dirty)?$/i;
const gHVersionLabel = function(repo, token='') {
    const match = token.match(semVerRegex);
    let url;
    if (match && match[1]) { // basic semVer string possibly with commit hash
        url = (match.length > 1 && match[2])
            ? `https://github.com/${repo}/commit/${match[2]}`
            : `https://github.com/${repo}/releases/tag/v${match[1]}`;
    } else {
        url = `https://github.com/${repo}/commit/${token.split('-')[0]}`;
    }
    return <a target="_blank" rel="noopener" href={url}>{token}</a>;
};

// Enumerate some simple 'flip a bit' UI settings (if any).
// 'id' gives the key name in the im.vector.web.settings account data event
// 'label' is how we describe it in the UI.
// Warning: Each "label" string below must be added to i18n/strings/en_EN.json,
// since they will be translated when rendered.
const SETTINGS_LABELS = [
    {
        id: 'autoplayGifsAndVideos',
        label: 'Autoplay GIFs and videos',
    },
    {
        id: 'hideReadReceipts',
        label: 'Hide read receipts',
    },
    {
        id: 'dontSendTypingNotifications',
        label: "Don't send typing notifications",
    },
    {
        id: 'alwaysShowTimestamps',
        label: 'Always show message timestamps',
    },
    {
        id: 'showTwelveHourTimestamps',
        label: 'Show timestamps in 12 hour format (e.g. 2:30pm)',
    },
/*
    {
        id: 'useCompactLayout',
        label: 'Use compact timeline layout',
    },
    {
        id: 'useFixedWidthFont',
        label: 'Use fixed width font',
    },
*/
];

<<<<<<< HEAD
const ANALYTICS_SETTINGS_LABELS = [
    {
        id: 'analyticsOptOut',
        label: 'Opt out of analytics',
        fn: function(checked) {
            Analytics[checked ? 'disable' : 'enable']();
        },
    },
];

=======
>>>>>>> 70e7d810
// Warning: Each "label" string below must be added to i18n/strings/en_EN.json,
// since they will be translated when rendered.
const CRYPTO_SETTINGS_LABELS = [
    {
        id: 'blacklistUnverifiedDevices',
        label: 'Never send encrypted messages to unverified devices from this device',
        fn: function(checked) {
            MatrixClientPeg.get().setGlobalBlacklistUnverifiedDevices(checked);
        },
    },
    // XXX: this is here for documentation; the actual setting is managed via RoomSettings
    // {
    //     id: 'blacklistUnverifiedDevicesPerRoom'
    //     label: 'Never send encrypted messages to unverified devices in this room',
    // }
];

// Enumerate the available themes, with a nice human text label.
// 'id' gives the key name in the im.vector.web.settings account data event
// 'value' is the value for that key in the event
// 'label' is how we describe it in the UI.
//
// XXX: Ideally we would have a theme manifest or something and they'd be nicely
// packaged up in a single directory, and/or located at the application layer.
// But for now for expedience we just hardcode them here.
const THEMES = [
    {
        id: 'theme',
        label: 'Light theme',
        value: 'light',
    },
    {
        id: 'theme',
        label: 'Dark theme',
        value: 'dark',
    },
];

module.exports = React.createClass({
    displayName: 'UserSettings',

    propTypes: {
        onClose: React.PropTypes.func,
        // The brand string given when creating email pushers
        brand: React.PropTypes.string,

        // True to show the 'labs' section of experimental features
        enableLabs: React.PropTypes.bool,

        // The base URL to use in the referral link. Defaults to window.location.origin.
        referralBaseUrl: React.PropTypes.string,

        // true if RightPanel is collapsed
        collapsedRhs: React.PropTypes.bool,

        // Team token for the referral link. If falsy, the referral section will
        // not appear
        teamToken: React.PropTypes.string,
    },

    getDefaultProps: function() {
        return {
            onClose: function() {},
            enableLabs: true,
        };
    },

    getInitialState: function() {
        return {
            avatarUrl: null,
            threepids: [],
            phase: "UserSettings.LOADING", // LOADING, DISPLAY
            email_add_pending: false,
            vectorVersion: undefined,
            rejectingInvites: false,
        };
    },

    componentWillMount: function() {
        this._unmounted = false;
        this._addThreepid = null;

        if (PlatformPeg.get()) {
            q().then(() => {
                return PlatformPeg.get().getAppVersion();
            }).done((appVersion) => {
                if (this._unmounted) return;
                this.setState({
                    vectorVersion: appVersion,
                });
            }, (e) => {
                console.log("Failed to fetch app version", e);
            });
        }

        // Bulk rejecting invites:
        // /sync won't have had time to return when UserSettings re-renders from state changes, so getRooms()
        // will still return rooms with invites. To get around this, add a listener for
        // membership updates and kick the UI.
        MatrixClientPeg.get().on("RoomMember.membership", this._onInviteStateChange);

        dis.dispatch({
            action: 'ui_opacity',
            sideOpacity: 0.3,
            middleOpacity: 0.3,
        });
        this._refreshFromServer();

        const syncedSettings = UserSettingsStore.getSyncedSettings();
        if (!syncedSettings.theme) {
            syncedSettings.theme = 'light';
        }
        this._syncedSettings = syncedSettings;

        this._localSettings = UserSettingsStore.getLocalSettings();

        this.setState({
            language: languageHandler.getCurrentLanguage(),
        });
    },

    componentDidMount: function() {
        this.dispatcherRef = dis.register(this.onAction);
        this._me = MatrixClientPeg.get().credentials.userId;
    },

    componentWillUnmount: function() {
        this._unmounted = true;
        dis.dispatch({
            action: 'ui_opacity',
            sideOpacity: 1.0,
            middleOpacity: 1.0,
        });
        dis.unregister(this.dispatcherRef);
        const cli = MatrixClientPeg.get();
        if (cli) {
            cli.removeListener("RoomMember.membership", this._onInviteStateChange);
        }
    },

    _refreshFromServer: function() {
        const self = this;
        q.all([
            UserSettingsStore.loadProfileInfo(), UserSettingsStore.loadThreePids(),
        ]).done(function(resps) {
            self.setState({
                avatarUrl: resps[0].avatar_url,
                threepids: resps[1].threepids,
                phase: "UserSettings.DISPLAY",
            });
        }, function(error) {
            const ErrorDialog = sdk.getComponent("dialogs.ErrorDialog");
            console.error("Failed to load user settings: " + error);
            Modal.createDialog(ErrorDialog, {
                title: _t("Can't load user settings"),
                description: ((error && error.message) ? error.message : _t("Server may be unavailable or overloaded")),
            });
        });
    },

    onAction: function(payload) {
        if (payload.action === "notifier_enabled") {
            this.forceUpdate();
        }
    },

    onAvatarPickerClick: function(ev) {
        if (MatrixClientPeg.get().isGuest()) {
            const NeedToRegisterDialog = sdk.getComponent("dialogs.NeedToRegisterDialog");
            Modal.createDialog(NeedToRegisterDialog, {
                title: _t("Please Register"),
                description: _t("Guests can't set avatars. Please register."),
            });
            return;
        }

        if (this.refs.file_label) {
            this.refs.file_label.click();
        }
    },

    onAvatarSelected: function(ev) {
        const self = this;
        const changeAvatar = this.refs.changeAvatar;
        if (!changeAvatar) {
            console.error("No ChangeAvatar found to upload image to!");
            return;
        }
        changeAvatar.onFileSelected(ev).done(function() {
            // dunno if the avatar changed, re-check it.
            self._refreshFromServer();
        }, function(err) {
            // const errMsg = (typeof err === "string") ? err : (err.error || "");
            console.error("Failed to set avatar: " + err);
            const ErrorDialog = sdk.getComponent("dialogs.ErrorDialog");
            Modal.createDialog(ErrorDialog, {
                title: _t("Failed to set avatar."),
                description: ((err && err.message) ? err.message : _t("Operation failed")),
            });
        });
    },

    onLogoutClicked: function(ev) {
        const QuestionDialog = sdk.getComponent("dialogs.QuestionDialog");
        Modal.createDialog(QuestionDialog, {
            title: _t("Sign out"),
            description:
                <div>
             { _t("For security, logging out will delete any end-to-end " +
                  "encryption keys from this browser. If you want to be able " +
                  "to decrypt your conversation history from future Riot sessions, " +
                  "please export your room keys for safe-keeping.") }.
                </div>,
            button: _t("Sign out"),
            extraButtons: [
                <button key="export" className="mx_Dialog_primary"
                        onClick={this._onExportE2eKeysClicked}>
                   { _t("Export E2E room keys") }
                </button>,
            ],
            onFinished: (confirmed) => {
                if (confirmed) {
                    dis.dispatch({action: 'logout'});
                    if (this.props.onFinished) {
                        this.props.onFinished();
                    }
                }
            },
        });
    },

    onPasswordChangeError: function(err) {
        let errMsg = err.error || "";
        if (err.httpStatus === 403) {
            errMsg = _t("Failed to change password. Is your password correct?");
        } else if (err.httpStatus) {
            errMsg += ` (HTTP status ${err.httpStatus})`;
        }
        const ErrorDialog = sdk.getComponent("dialogs.ErrorDialog");
        console.error("Failed to change password: " + errMsg);
        Modal.createDialog(ErrorDialog, {
            title: _t("Error"),
            description: errMsg,
        });
    },

    onPasswordChanged: function() {
        const ErrorDialog = sdk.getComponent("dialogs.ErrorDialog");
        Modal.createDialog(ErrorDialog, {
            title: _t("Success"),
            description: _t("Your password was successfully changed. You will not receive push notifications on other devices until you log back in to them") + ".",
        });
    },

    onUpgradeClicked: function() {
        dis.dispatch({
            action: "start_upgrade_registration",
        });
    },

    onEnableNotificationsChange: function(event) {
        UserSettingsStore.setEnableNotifications(event.target.checked);
    },

    _onAddEmailEditFinished: function(value, shouldSubmit) {
        if (!shouldSubmit) return;
        this._addEmail();
    },

    _addEmail: function() {
        const ErrorDialog = sdk.getComponent("dialogs.ErrorDialog");
        const QuestionDialog = sdk.getComponent("dialogs.QuestionDialog");

        const emailAddress = this.refs.add_email_input.value;
        if (!Email.looksValid(emailAddress)) {
            Modal.createDialog(ErrorDialog, {
                title: _t("Invalid Email Address"),
                description: _t("This doesn't appear to be a valid email address"),
            });
            return;
        }
        this._addThreepid = new AddThreepid();
        // we always bind emails when registering, so let's do the
        // same here.
        this._addThreepid.addEmailAddress(emailAddress, true).done(() => {
            Modal.createDialog(QuestionDialog, {
                title: _t("Verification Pending"),
                description: _t("Please check your email and click on the link it contains. Once this is done, click continue."),
                button: _t('Continue'),
                onFinished: this.onEmailDialogFinished,
            });
        }, (err) => {
            this.setState({email_add_pending: false});
            console.error("Unable to add email address " + emailAddress + " " + err);
            Modal.createDialog(ErrorDialog, {
                title: _t("Unable to add email address"),
                description: ((err && err.message) ? err.message : _t("Operation failed")),
            });
        });
        ReactDOM.findDOMNode(this.refs.add_email_input).blur();
        this.setState({email_add_pending: true});
    },

    onRemoveThreepidClicked: function(threepid) {
        const QuestionDialog = sdk.getComponent("dialogs.QuestionDialog");
        Modal.createDialog(QuestionDialog, {
            title: _t("Remove Contact Information?"),
            description: _t("Remove %(threePid)s?", { threePid : threepid.address }),
            button: _t('Remove'),
            onFinished: (submit) => {
                if (submit) {
                    this.setState({
                        phase: "UserSettings.LOADING",
                    });
                    MatrixClientPeg.get().deleteThreePid(threepid.medium, threepid.address).then(() => {
                        return this._refreshFromServer();
                    }).catch((err) => {
                        const ErrorDialog = sdk.getComponent("dialogs.ErrorDialog");
                        console.error("Unable to remove contact information: " + err);
                        Modal.createDialog(ErrorDialog, {
                            title: _t("Unable to remove contact information"),
                            description: ((err && err.message) ? err.message : _t("Operation failed")),
                        });
                    }).done();
                }
            },
        });
    },

    onEmailDialogFinished: function(ok) {
        if (ok) {
            this.verifyEmailAddress();
        } else {
            this.setState({email_add_pending: false});
        }
    },

    verifyEmailAddress: function() {
        this._addThreepid.checkEmailLinkClicked().done(() => {
            this._addThreepid = null;
            this.setState({
                phase: "UserSettings.LOADING",
            });
            this._refreshFromServer();
            this.setState({email_add_pending: false});
        }, (err) => {
            this.setState({email_add_pending: false});
            if (err.errcode == 'M_THREEPID_AUTH_FAILED') {
                const QuestionDialog = sdk.getComponent("dialogs.QuestionDialog");
                let message = _t("Unable to verify email address.") + " " +
                              _t("Please check your email and click on the link it contains. Once this is done, click continue.");
                Modal.createDialog(QuestionDialog, {
                    title: _t("Verification Pending"),
                    description: message,
                    button: _t('Continue'),
                    onFinished: this.onEmailDialogFinished,
                });
            } else {
                const ErrorDialog = sdk.getComponent("dialogs.ErrorDialog");
                console.error("Unable to verify email address: " + err);
                Modal.createDialog(ErrorDialog, {
                    title: _t("Unable to verify email address."),
                    description: ((err && err.message) ? err.message : _t("Operation failed")),
                });
            }
        });
    },

    _onDeactivateAccountClicked: function() {
        const DeactivateAccountDialog = sdk.getComponent("dialogs.DeactivateAccountDialog");
        Modal.createDialog(DeactivateAccountDialog, {});
    },

    _onBugReportClicked: function() {
        const BugReportDialog = sdk.getComponent("dialogs.BugReportDialog");
        if (!BugReportDialog) {
            return;
        }
        Modal.createDialog(BugReportDialog, {});
    },

    _onClearCacheClicked: function() {
        if (!PlatformPeg.get()) return;

        MatrixClientPeg.get().stopClient();
        MatrixClientPeg.get().store.deleteAllData().done(() => {
            PlatformPeg.get().reload();
        });
    },

    _onInviteStateChange: function(event, member, oldMembership) {
        if (member.userId === this._me && oldMembership === "invite") {
            this.forceUpdate();
        }
    },

    _onRejectAllInvitesClicked: function(rooms, ev) {
        this.setState({
            rejectingInvites: true,
        });
        // reject the invites
        const promises = rooms.map((room) => {
            return MatrixClientPeg.get().leave(room.roomId);
        });
        // purposefully drop errors to the floor: we'll just have a non-zero number on the UI
        // after trying to reject all the invites.
        q.allSettled(promises).then(() => {
            this.setState({
                rejectingInvites: false,
            });
        }).done();
    },

    _onExportE2eKeysClicked: function() {
        Modal.createDialogAsync(
            (cb) => {
                require.ensure(['../../async-components/views/dialogs/ExportE2eKeysDialog'], () => {
                    cb(require('../../async-components/views/dialogs/ExportE2eKeysDialog'));
                }, "e2e-export");
            }, {
                matrixClient: MatrixClientPeg.get(),
            },
        );
    },

    _onImportE2eKeysClicked: function() {
        Modal.createDialogAsync(
            (cb) => {
                require.ensure(['../../async-components/views/dialogs/ImportE2eKeysDialog'], () => {
                    cb(require('../../async-components/views/dialogs/ImportE2eKeysDialog'));
                }, "e2e-export");
            }, {
                matrixClient: MatrixClientPeg.get(),
            },
        );
    },

    _renderReferral: function() {
        const teamToken = this.props.teamToken;
        if (!teamToken) {
            return null;
        }
        if (typeof teamToken !== 'string') {
            console.warn('Team token not a string');
            return null;
        }
        const href = (this.props.referralBaseUrl || window.location.origin) +
            `/#/register?referrer=${this._me}&team_token=${teamToken}`;
        return (
            <div>
                <h3>Referral</h3>
                <div className="mx_UserSettings_section">
                    {_t("Refer a friend to Riot:")} <a href={href}>{href}</a>
                </div>
            </div>
        );
    },

    onLanguageChange: function(newLang) {
        if(this.state.language !== newLang) {
            UserSettingsStore.setLocalSetting('language', newLang);
            this.setState({
                language: newLang,
            });
            PlatformPeg.get().reload();
        }
    },

    _renderLanguageSetting: function () {
        const LanguageDropdown = sdk.getComponent('views.elements.LanguageDropdown');
        return <div>
            <label htmlFor="languageSelector">{_t('Interface Language')}</label>
            <LanguageDropdown ref="language" onOptionChange={this.onLanguageChange}
                          className="mx_UserSettings_language"
                          value={this.state.language}
            />
        </div>;
    },

    _renderUserInterfaceSettings: function() {
        return (
            <div>
                <h3>{ _t("User Interface") }</h3>
                <div className="mx_UserSettings_section">
                    { this._renderUrlPreviewSelector() }
                    { SETTINGS_LABELS.map( this._renderSyncedSetting ) }
                    { THEMES.map( this._renderThemeSelector ) }
                    { this._renderLanguageSetting() }

                </div>
            </div>
        );
    },

    _renderUrlPreviewSelector: function() {
        return <div className="mx_UserSettings_toggle">
            <input id="urlPreviewsDisabled"
                   type="checkbox"
                   defaultChecked={ UserSettingsStore.getUrlPreviewsDisabled() }
                   onChange={ (e) => UserSettingsStore.setUrlPreviewsDisabled(e.target.checked) }
            />
            <label htmlFor="urlPreviewsDisabled">
                { _t("Disable inline URL previews by default") }
            </label>
        </div>;
    },

    _renderSyncedSetting: function(setting) {
        return <div className="mx_UserSettings_toggle" key={ setting.id }>
            <input id={ setting.id }
                   type="checkbox"
                   defaultChecked={ this._syncedSettings[setting.id] }
                   onChange={
                       (e) => {
                           UserSettingsStore.setSyncedSetting(setting.id, e.target.checked);
                           if (setting.fn) setting.fn(e.target.checked);
                       }
                   }
            />
            <label htmlFor={ setting.id }>
                { _t(setting.label) }
            </label>
        </div>;
    },

    _renderThemeSelector: function(setting) {
        return <div className="mx_UserSettings_toggle" key={ setting.id + "_" + setting.value }>
            <input id={ setting.id + "_" + setting.value }
                   type="radio"
                   name={ setting.id }
                   value={ setting.value }
                   defaultChecked={ this._syncedSettings[setting.id] === setting.value }
                   onChange={ (e) => {
                            if (e.target.checked) {
                                UserSettingsStore.setSyncedSetting(setting.id, setting.value);
                            }
                            dis.dispatch({
                                action: 'set_theme',
                                value: setting.value,
                            });
                        }
                   }
            />
            <label htmlFor={ setting.id + "_" + setting.value }>
                { setting.label }
            </label>
        </div>;
    },

    _renderCryptoInfo: function() {
        const client = MatrixClientPeg.get();
        const deviceId = client.deviceId;
        let identityKey = client.getDeviceEd25519Key();
        if (!identityKey) {
             identityKey = _t("<not supported>");
        } else {
            identityKey = FormattingUtils.formatCryptoKey(identityKey);
        }

        let importExportButtons = null;

        if (client.isCryptoEnabled) {
            importExportButtons = (
                <div className="mx_UserSettings_importExportButtons">
                    <AccessibleButton className="mx_UserSettings_button"
                            onClick={this._onExportE2eKeysClicked}>
                        { _t("Export E2E room keys") }
                    </AccessibleButton>
                    <AccessibleButton className="mx_UserSettings_button"
                            onClick={this._onImportE2eKeysClicked}>
                        { _t("Import E2E room keys") }
                    </AccessibleButton>
                </div>
            );
        }
        return (
            <div>
                <h3>{ _t("Cryptography") }</h3>
                <div className="mx_UserSettings_section mx_UserSettings_cryptoSection">
                    <ul>
                        <li><label>Device ID:</label>             <span><code>{deviceId}</code></span></li>
                        <li><label>Device key:</label>            <span><code><b>{identityKey}</b></code></span></li>
                    </ul>
                    { importExportButtons }
                </div>
                <div className="mx_UserSettings_section">
                    { CRYPTO_SETTINGS_LABELS.map( this._renderLocalSetting ) }
                </div>
            </div>
        );
    },

    _renderLocalSetting: function(setting) {
        return <div className="mx_UserSettings_toggle" key={ setting.id }>
            <input id={ setting.id }
                   type="checkbox"
                   defaultChecked={ this._localSettings[setting.id] }
                   onChange={
                        (e) => {
                            UserSettingsStore.setLocalSetting(setting.id, e.target.checked);
                            if (setting.fn) setting.fn(e.target.checked);
                        }
                   }
            />
            <label htmlFor={ setting.id }>
                { _t(setting.label) }
            </label>
        </div>;
    },

    _renderDevicesPanel: function() {
        const DevicesPanel = sdk.getComponent('settings.DevicesPanel');
        return (
            <div>
                <h3>Devices</h3>
                <DevicesPanel className="mx_UserSettings_section"/>
            </div>
        );
    },

    _renderBugReport: function() {
        if (!SdkConfig.get().bug_report_endpoint_url) {
            return <div />;
        }
        return (
            <div>
                <h3>{ _t("Bug Report") }</h3>
                <div className="mx_UserSettings_section">
                    <p>{ _t("Found a bug?") }</p>
                    <button className="mx_UserSettings_button danger"
                        onClick={this._onBugReportClicked}>{_t('Report it')}
                    </button>
                </div>
            </div>
        );
    },

    _renderAnalyticsControl: function() {
        return <div>
            <h3>{ _t('Analytics') }</h3>
            <div className="mx_UserSettings_section">
                {_t('Riot collects anonymous analytics to allow us to improve the application.')}
                {ANALYTICS_SETTINGS_LABELS.map( this._renderLocalSetting )}
            </div>
        </div>;
    },

    _renderLabs: function() {
        // default to enabled if undefined
        if (this.props.enableLabs === false) return null;

        const features = UserSettingsStore.LABS_FEATURES.map((feature) => (
            <div key={feature.id} className="mx_UserSettings_toggle">
                <input
                    type="checkbox"
                    id={feature.id}
                    name={feature.id}
                    defaultChecked={ UserSettingsStore.isFeatureEnabled(feature.id) }
                    onChange={(e) => {
                        if (MatrixClientPeg.get().isGuest()) {
                            e.target.checked = false;
                            const NeedToRegisterDialog = sdk.getComponent("dialogs.NeedToRegisterDialog");
                            Modal.createDialog(NeedToRegisterDialog, {
                                title: _t("Please Register"),
                                description: _t("Guests can't use labs features. Please register."),
                            });
                            return;
                        }

                        UserSettingsStore.setFeatureEnabled(feature.id, e.target.checked);
                        this.forceUpdate();
                    }}/>
                <label htmlFor={feature.id}>{feature.name}</label>
            </div>
        ));
        return (
            <div>
                <h3>{ _t("Labs") }</h3>
                <div className="mx_UserSettings_section">
                    <p>{ _t("These are experimental features that may break in unexpected ways") }. { _t("Use with caution") }.</p>
                    {features}
                </div>
            </div>
        );
    },

    _renderDeactivateAccount: function() {
        // We can't deactivate a guest account.
        if (MatrixClientPeg.get().isGuest()) return null;

        return <div>
            <h3>{ _t("Deactivate Account") }</h3>
                <div className="mx_UserSettings_section">
                    <AccessibleButton className="mx_UserSettings_button danger"
                        onClick={this._onDeactivateAccountClicked}> { _t("Deactivate my account") }
                    </AccessibleButton>
                </div>
        </div>;
    },

    _renderClearCache: function() {
        return <div>
            <h3>{ _t("Clear Cache") }</h3>
                <div className="mx_UserSettings_section">
                    <AccessibleButton className="mx_UserSettings_button danger"
                        onClick={this._onClearCacheClicked}>
                        { _t("Clear Cache and Reload") }
                    </AccessibleButton>
                </div>
        </div>;
    },

    _renderBulkOptions: function() {
        const invitedRooms = MatrixClientPeg.get().getRooms().filter((r) => {
            return r.hasMembershipState(this._me, "invite");
        });
        if (invitedRooms.length === 0) {
            return null;
        }

        const Spinner = sdk.getComponent("elements.Spinner");

        let reject = <Spinner />;
        if (!this.state.rejectingInvites) {
            // bind() the invited rooms so any new invites that may come in as this button is clicked
            // don't inadvertently get rejected as well.
            reject = (
                <AccessibleButton className="mx_UserSettings_button danger"
                onClick={this._onRejectAllInvitesClicked.bind(this, invitedRooms)}>
                    {_t("Reject all %(invitedRooms)s invites", {invitedRooms: invitedRooms.length})}
                </AccessibleButton>
            );
        }

        return <div>
            <h3>{ _t("Bulk Options") }</h3>
                <div className="mx_UserSettings_section">
                    {reject}
                </div>
        </div>;
    },

    _showSpoiler: function(event) {
        const target = event.target;
        target.innerHTML = target.getAttribute('data-spoiler');

        const range = document.createRange();
        range.selectNodeContents(target);

        const selection = window.getSelection();
        selection.removeAllRanges();
        selection.addRange(range);
    },

    nameForMedium: function(medium) {
        if (medium === 'msisdn') return _t('Phone');
        if (medium === 'email') return _t('Email');
        return medium[0].toUpperCase() + medium.slice(1);
    },

    presentableTextForThreepid: function(threepid) {
        if (threepid.medium === 'msisdn') {
            return '+' + threepid.address;
        } else {
            return threepid.address;
        }
    },

    render: function() {
        const Loader = sdk.getComponent("elements.Spinner");
        switch (this.state.phase) {
            case "UserSettings.LOADING":
                return (
                    <Loader />
                );
            case "UserSettings.DISPLAY":
                break; // quit the switch to return the common state
            default:
                throw new Error("Unknown state.phase => " + this.state.phase);
        }
        // can only get here if phase is UserSettings.DISPLAY
        const SimpleRoomHeader = sdk.getComponent('rooms.SimpleRoomHeader');
        const ChangeDisplayName = sdk.getComponent("views.settings.ChangeDisplayName");
        const ChangePassword = sdk.getComponent("views.settings.ChangePassword");
        const ChangeAvatar = sdk.getComponent('settings.ChangeAvatar');
        const Notifications = sdk.getComponent("settings.Notifications");
        const EditableText = sdk.getComponent('elements.EditableText');

        const avatarUrl = (
            this.state.avatarUrl ? MatrixClientPeg.get().mxcUrlToHttp(this.state.avatarUrl) : null
        );

        const threepidsSection = this.state.threepids.map((val, pidIndex) => {
            const id = "3pid-" + val.address;
            return (
                <div className="mx_UserSettings_profileTableRow" key={pidIndex}>
                    <div className="mx_UserSettings_profileLabelCell">
                        <label htmlFor={id}>{this.nameForMedium(val.medium)}</label>
                    </div>
                    <div className="mx_UserSettings_profileInputCell">
                        <input type="text" key={val.address} id={id}
                            value={this.presentableTextForThreepid(val)} disabled
                        />
                    </div>
                    <div className="mx_UserSettings_threepidButton mx_filterFlipColor">
                        <img src="img/cancel-small.svg" width="14" height="14" alt={ _t("Remove") } onClick={this.onRemoveThreepidClicked.bind(this, val)} />
                    </div>
                </div>
            );
        });
        let addEmailSection;
        if (this.state.email_add_pending) {
            addEmailSection = <Loader key="_email_add_spinner" />;
        } else if (!MatrixClientPeg.get().isGuest()) {
            addEmailSection = (
                <div className="mx_UserSettings_profileTableRow" key="_newEmail">
                    <div className="mx_UserSettings_profileLabelCell">
                        <label>{_t('Email')}</label>
                    </div>
                    <div className="mx_UserSettings_profileInputCell">
                        <EditableText
                            ref="add_email_input"
                            className="mx_UserSettings_editable"
                            placeholderClassName="mx_UserSettings_threepidPlaceholder"
                            placeholder={ _t("Add email address") }
                            blurToCancel={ false }
                            onValueChanged={ this._onAddEmailEditFinished } />
                    </div>
                    <div className="mx_UserSettings_threepidButton mx_filterFlipColor">
                         <img src="img/plus.svg" width="14" height="14" alt="Add" onClick={this._addEmail} />
                    </div>
                </div>
            );
        }
        const AddPhoneNumber = sdk.getComponent('views.settings.AddPhoneNumber');
        const addMsisdnSection = (
            <AddPhoneNumber key="_addMsisdn" onThreepidAdded={this._refreshFromServer} />
        );
        threepidsSection.push(addEmailSection);
        threepidsSection.push(addMsisdnSection);

        let accountJsx;

        if (MatrixClientPeg.get().isGuest()) {
            accountJsx = (
                <div className="mx_UserSettings_button" onClick={this.onUpgradeClicked}>
                    { _t("Create an account") }
                </div>
            );
        } else {
            accountJsx = (
                <ChangePassword
                        className="mx_UserSettings_accountTable"
                        rowClassName="mx_UserSettings_profileTableRow"
                        rowLabelClassName="mx_UserSettings_profileLabelCell"
                        rowInputClassName="mx_UserSettings_profileInputCell"
                        buttonClassName="mx_UserSettings_button mx_UserSettings_changePasswordButton"
                        onError={this.onPasswordChangeError}
                        onFinished={this.onPasswordChanged} />
            );
        }
        let notificationArea;
        if (!MatrixClientPeg.get().isGuest() && this.state.threepids !== undefined) {
            notificationArea = (<div>
                <h3>{ _t("Notifications") }</h3>

                <div className="mx_UserSettings_section">
                    <Notifications threepids={this.state.threepids} brand={this.props.brand} />
                </div>
            </div>);
        }

        const olmVersion = MatrixClientPeg.get().olmVersion;
        // If the olmVersion is not defined then either crypto is disabled, or
        // we are using a version old version of olm. We assume the former.
        let olmVersionString = "<not-enabled>";
        if (olmVersion !== undefined) {
            olmVersionString = `${olmVersion[0]}.${olmVersion[1]}.${olmVersion[2]}`;
        }

        return (
            <div className="mx_UserSettings">
                <SimpleRoomHeader
                    title={ _t("Settings") }
                    collapsedRhs={ this.props.collapsedRhs }
                    onCancelClick={ this.props.onClose }
                />

                <GeminiScrollbar className="mx_UserSettings_body"
                                 autoshow={true}>

                <h3>{ _t("Profile") }</h3>

                <div className="mx_UserSettings_section">
                    <div className="mx_UserSettings_profileTable">
                        <div className="mx_UserSettings_profileTableRow">
                            <div className="mx_UserSettings_profileLabelCell">
                                <label htmlFor="displayName">{ _t('Display name') }</label>
                            </div>
                            <div className="mx_UserSettings_profileInputCell">
                                <ChangeDisplayName />
                            </div>
                        </div>
                        {threepidsSection}
                    </div>

                    <div className="mx_UserSettings_avatarPicker">
                        <div onClick={ this.onAvatarPickerClick }>
                            <ChangeAvatar ref="changeAvatar" initialAvatarUrl={avatarUrl}
                                showUploadSection={false} className="mx_UserSettings_avatarPicker_img"/>
                        </div>
                        <div className="mx_UserSettings_avatarPicker_edit">
                            <label htmlFor="avatarInput" ref="file_label">
                                <img src="img/camera.svg" className="mx_filterFlipColor"
                                    alt={ _t("Upload avatar") } title={ _t("Upload avatar") }
                                    width="17" height="15" />
                            </label>
                            <input id="avatarInput" type="file" onChange={this.onAvatarSelected}/>
                        </div>
                    </div>
                </div>

                <h3>{ _t("Account") }</h3>

                <div className="mx_UserSettings_section cadcampoHide">

                    <AccessibleButton className="mx_UserSettings_logout mx_UserSettings_button" onClick={this.onLogoutClicked}>
                        { _t("Sign out") }
                    </AccessibleButton>

                    {accountJsx}
                </div>

                {this._renderReferral()}

                {notificationArea}

                {this._renderUserInterfaceSettings()}
                {this._renderLabs()}
                {this._renderDevicesPanel()}
                {this._renderCryptoInfo()}
                {this._renderBulkOptions()}
                {this._renderBugReport()}

                {this._renderAnalyticsControl()}

                <h3>{ _t("Advanced") }</h3>

                <div className="mx_UserSettings_section">
                    <div className="mx_UserSettings_advanced">
                        { _t("Logged in as:") } {this._me}
                    </div>
                    <div className="mx_UserSettings_advanced">
                        {_t('Access Token:')} <span className="mx_UserSettings_advanced_spoiler" onClick={this._showSpoiler} data-spoiler={ MatrixClientPeg.get().getAccessToken() }>&lt;{ _t("click to reveal") }&gt;</span>
                    </div>
                    <div className="mx_UserSettings_advanced">
                        { _t("Homeserver is") } { MatrixClientPeg.get().getHomeserverUrl() }
                    </div>
                    <div className="mx_UserSettings_advanced">
                        { _t("Identity Server is") } { MatrixClientPeg.get().getIdentityServerUrl() }
                    </div>
                    <div className="mx_UserSettings_advanced">
                        {_t('matrix-react-sdk version:')} {(REACT_SDK_VERSION !== '<local>')
                            ? gHVersionLabel('matrix-org/matrix-react-sdk', REACT_SDK_VERSION)
                            : REACT_SDK_VERSION
                        }<br/>
                        {_t('riot-web version:')} {(this.state.vectorVersion !== undefined)
                            ? gHVersionLabel('vector-im/riot-web', this.state.vectorVersion)
                            : 'unknown'
                        }<br/>
                        { _t("olm version:") } {olmVersionString}<br/>
                    </div>
                </div>

                {this._renderClearCache()}

                {this._renderDeactivateAccount()}

                </GeminiScrollbar>
            </div>
        );
    },
});<|MERGE_RESOLUTION|>--- conflicted
+++ resolved
@@ -91,7 +91,6 @@
 */
 ];
 
-<<<<<<< HEAD
 const ANALYTICS_SETTINGS_LABELS = [
     {
         id: 'analyticsOptOut',
@@ -102,8 +101,6 @@
     },
 ];
 
-=======
->>>>>>> 70e7d810
 // Warning: Each "label" string below must be added to i18n/strings/en_EN.json,
 // since they will be translated when rendered.
 const CRYPTO_SETTINGS_LABELS = [
