--- conflicted
+++ resolved
@@ -62,11 +62,6 @@
     fabric.stack.push('ADD');
 
     fabric.compute();
-<<<<<<< HEAD
-=======
-
-    await fabric.chain.storage.close();
->>>>>>> 8759d426
 
     assert.equal(fabric['@data'], 579);
     assert.equal(fabric.clock, 1);
