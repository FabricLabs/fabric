--- conflicted
+++ resolved
@@ -11,11 +11,6 @@
   it('should correctly compute a known instruction', async function () {
     let fabric = new Fabric();
 
-<<<<<<< HEAD
-    fabric.use('OP_TEST', function (state) {
-      return true;
-    });
-=======
     try {
       fabric.use('OP_TEST', function (state) {
         return true;
@@ -23,7 +18,6 @@
 
       fabric.push(new Fabric.Vector('OP_TEST')._sign());
       let result = await fabric.compute();
->>>>>>> 20f15b91
 
       assert.equal(result, true);
       assert.equal(fabric.output, true);
@@ -37,10 +31,6 @@
   it('fails on an invalid script', async function () {
     let fabric = new Fabric();
 
-<<<<<<< HEAD
-    assert.equal(fabric['@data'], true);
-    assert.equal(fabric.clock, 1);
-=======
     try {
       fabric.use('ADD', function (state) {
         return this.add(state);
@@ -59,7 +49,6 @@
       console.error(E);
       assert.fail(E);
     }
->>>>>>> 20f15b91
   });
 
   it('can add two numbers', async function () {
@@ -85,12 +74,9 @@
     }
   });
 
-<<<<<<< HEAD
-=======
   it('can add two other numbers', async function () {
     let fabric = new Fabric();
 
->>>>>>> 20f15b91
     fabric.use('ADD', function (state) {
       return this.add(state);
     });
@@ -99,13 +85,9 @@
     fabric.push('456');
     fabric.push('ADD');
 
-<<<<<<< HEAD
-    assert.equal(fabric['@data'], 2);
-=======
     let result = await fabric.compute();
 
     assert.equal(fabric.output, 579);
->>>>>>> 20f15b91
     assert.equal(fabric.clock, 1);
   });
 
@@ -123,9 +105,6 @@
       this.stack.push(vector);
       this.stack.push(vector);
 
-<<<<<<< HEAD
-    assert.equal(fabric['@data'], 579);
-=======
       return value;
     });
 
@@ -139,7 +118,6 @@
 
     assert.equal(fabric.output, (123 + 456) * 2);
     assert.equal(fabric.output, 1158);
->>>>>>> 20f15b91
     assert.equal(fabric.clock, 1);
   });
 
