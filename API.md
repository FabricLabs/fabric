## Classes

<dl>
<dt><a href="#Actor">Actor</a></dt>
<dd><p>Generic Fabric Actor.</p>
</dd>
<dt><a href="#Aggregator">Aggregator</a></dt>
<dd><p>Aggregates a set of balances (inputs).</p>
</dd>
<dt><a href="#App">App</a> ⇐ <code><a href="#Scribe">Scribe</a></code></dt>
<dd><p>Web-friendly application framework for building single-page applications with
Fabric-based networking and storage.</p>
</dd>
<dt><a href="#Chain">Chain</a></dt>
<dd><p>Chain.</p>
</dd>
<dt><a href="#Channel">Channel</a></dt>
<dd><p>The <a href="#Channel">Channel</a> is a encrypted connection with a member of your
<a href="#Peer">Peer</a> group, with some amount of $BTC bonded and paid for each
correctly-validated message.</p>
<p>Channels in Fabric are powerful tools for application development, as they
can empower users with income opportunities in exchange for delivering
service to the network.</p>
</dd>
<dt><a href="#Circuit">Circuit</a></dt>
<dd><p>The <a href="#Circuit">Circuit</a> is the mechanism through which <a href="#Fabric">Fabric</a>
operates, a computable directed graph describing a network of
<a href="#Peer">Peer</a> components and their interactions (side effects).
See also <a href="#Swarm">Swarm</a> for deeper *inspection of <a href="#Machine">Machine</a>
mechanics.</p>
</dd>
<dt><a href="#CLI">CLI</a></dt>
<dd><p>Provides a Command Line Interface (CLI) for interacting with
the Fabric network using a terminal emulator.</p>
</dd>
<dt><a href="#Collection">Collection</a></dt>
<dd><p>The <a href="#Collection">Collection</a> type maintains an ordered list of <a href="#State">State</a> items.</p>
</dd>
<dt><a href="#Compiler">Compiler</a> : <code><a href="#Actor">Actor</a></code></dt>
<dd><p>Compilers build interfaces for users of Fabric applications.</p>
</dd>
<dt><a href="#Consensus">Consensus</a></dt>
<dd><p>Provides various network-specific rules.</p>
</dd>
<dt><a href="#Entity">Entity</a> : <code>Object</code></dt>
<dd><p>Live instance of an ARC in Fabric.</p>
</dd>
<dt><a href="#Fabric">Fabric</a></dt>
<dd><p>Reliable decentralized infrastructure.</p>
</dd>
<dt><a href="#Hash256">Hash256</a></dt>
<dd><p>Simple interaction with 256-bit spaces.</p>
</dd>
<dt><a href="#HKDF">HKDF</a></dt>
<dd><p>Provides an HMAC-based Extract-and-Expand Key Derivation Function (HKDF), compatible with
RFC 5869.  Defaults to 32 byte output, matching Bitcoin&#39;s implementaton.</p>
</dd>
<dt><a href="#Interface">Interface</a> ⇐ <code>EventEmitter</code></dt>
<dd><p>Interfaces compile abstract contract code into <a href="#Chain">Chain</a>-executable transactions, or &quot;chaincode&quot;. For example, the &quot;Bitcoin&quot; interface might compile a Swap contract into Script, preparing a valid Bitcoin transaction for broadcast which executes the swap contract.</p>
</dd>
<dt><a href="#Key">Key</a></dt>
<dd><p>Represents a cryptographic key.</p>
</dd>
<dt><a href="#KeyStore">KeyStore</a></dt>
<dd><p>Provides an encrypted datastore for generic object storage.</p>
</dd>
<dt><a href="#Ledger">Ledger</a> ⇐ <code><a href="#Scribe">Scribe</a></code></dt>
<dd><p>An ordered stack of pages.</p>
</dd>
<dt><a href="#Machine">Machine</a></dt>
<dd><p>General-purpose state machine with <a href="#Vector">Vector</a>-based instructions.</p>
</dd>
<dt><a href="#Mempool">Mempool</a></dt>
<dd><p>Stores a list of <a href="Transaction">Transaction</a> elements.</p>
</dd>
<dt><a href="#Message">Message</a> : <code>Object</code></dt>
<dd><p>The <a href="#Message">Message</a> type defines the Application Messaging Protocol, or AMP.
Each <a href="#Actor">Actor</a> in the network receives and broadcasts messages,
selectively disclosing new routes to peers which may have open circuits.</p>
</dd>
<dt><a href="#Oracle">Oracle</a> ⇐ <code><a href="#Store">Store</a></code></dt>
<dd><p>An Oracle manages one or more collections, using a <code>mempool</code> for
transitive state.</p>
</dd>
<dt><a href="#Path">Path</a></dt>
<dd><p>A <a href="#Path">Path</a> is a <a href="#Fabric">Fabric</a>-native link to a <a href="Document">Document</a>
within the network.</p>
</dd>
<dt><a href="#Peer">Peer</a></dt>
<dd><p>An in-memory representation of a node in our network.</p>
</dd>
<dt><a href="#Reader">Reader</a></dt>
<dd><p>Read from a byte stream, seeking valid Fabric messages.</p>
</dd>
<dt><a href="#Remote">Remote</a> : <code><a href="#Remote">Remote</a></code></dt>
<dd><p>Interact with a remote <a href="#Resource">Resource</a>.</p>
</dd>
<dt><a href="#Resource">Resource</a></dt>
<dd><p>Generic interface for collections of digital objects.</p>
</dd>
<dt><a href="#Router">Router</a> ⇐ <code><a href="#Scribe">Scribe</a></code></dt>
<dd><p>Process incoming messages.</p>
</dd>
<dt><a href="#Scribe">Scribe</a> ⇐ <code><a href="#State">State</a></code></dt>
<dd><p>Simple tag-based recordkeeper.</p>
</dd>
<dt><a href="#Script">Script</a></dt>
<dd></dd>
<dt><a href="#Service">Service</a></dt>
<dd><p>The &quot;Service&quot; is a simple model for processing messages in a distributed
system.  <a href="#Service">Service</a> instances are public interfaces for outside systems,
and typically advertise their presence to the network.</p>
<p>To implement a Service, you will typically need to implement all methods from
this prototype.  In general, <code>connect</code> and <code>send</code> are the highest-priority
jobs, and by default the <code>fabric</code> property will serve as an I/O stream using
familiar semantics.</p>
</dd>
<dt><a href="#Session">Session</a></dt>
<dd><p>The <a href="#Session">Session</a> type describes a connection between <a href="#Peer">Peer</a>
objects, and includes its own lifecycle.</p>
</dd>
<dt><a href="#Snapshot">Snapshot</a></dt>
<dd><p>A type of message to be expected from a <a href="#Service">Service</a>.</p>
</dd>
<dt><a href="#Stack">Stack</a></dt>
<dd><p>Manage stacks of data.</p>
</dd>
<dt><a href="#State">State</a> ⇐ <code>EventEmitter</code></dt>
<dd><p>The <a href="#State">State</a> is the core of most <a href="User">User</a>-facing interactions.  To
interact with the <a href="User">User</a>, simply propose a change in the state by
committing to the outcome.  This workflow keeps app design quite simple!</p>
</dd>
<dt><a href="#Storage">Storage</a></dt>
<dd><p>Persistent data storage.</p>
</dd>
<dt><a href="#Store">Store</a></dt>
<dd><p>Long-term storage.</p>
</dd>
<dt><a href="#Swap">Swap</a> : <code>Object</code></dt>
<dd><p>The <a href="#Swap">Swap</a> contract executes a set of transactions on two distinct
<a href="#Chain">Chain</a> components, utilizing a secret-reveal mechanism to atomically
execute either the full set or none.</p>
</dd>
<dt><a href="#Swarm">Swarm</a> : <code>String</code></dt>
<dd><p>Orchestrates a network of peers.</p>
</dd>
<dt><a href="#Transition">Transition</a></dt>
<dd><p>The <a href="#Transition">Transition</a> type reflects a change from one finite
<a href="#State">State</a> to another.</p>
</dd>
<dt><a href="#Tree">Tree</a></dt>
<dd><p>Class implementing a Merkle Tree.</p>
</dd>
<dt><a href="#Value">Value</a></dt>
<dd><p><a href="Number">Number</a>-like type.</p>
</dd>
<dt><a href="#Vector">Vector</a></dt>
<dd></dd>
<dt><a href="#Walker">Walker</a></dt>
<dd></dd>
<dt><a href="#Wallet">Wallet</a> : <code>Object</code></dt>
<dd><p>Manage keys and track their balances.</p>
</dd>
<dt><a href="#Worker">Worker</a></dt>
<dd><p>Workers are arbitrary containers for processing data.  They can be thought of
almost like &quot;threads&quot;, as they run asynchronously over the duration of a
contract&#39;s lifetime as &quot;fulfillment conditions&quot; for its closure.</p>
</dd>
<dt><a href="#Bitcoin">Bitcoin</a> ⇐ <code><a href="#Service">Service</a></code></dt>
<dd><p>Manages interaction with the Bitcoin network.</p>
</dd>
<dt><a href="#Exchange">Exchange</a></dt>
<dd><p>Implements a basic Exchange.</p>
</dd>
<<<<<<< HEAD
=======
<dt><a href="#Liquid">Liquid</a> ⇐ <code><a href="#Interface">Interface</a></code></dt>
<dd><p>Manages interaction with the Liquid network.</p>
</dd>
<dt><a href="#Markdown">Markdown</a></dt>
<dd></dd>
<dt><a href="#Redis">Redis</a></dt>
<dd><p>Connect and subscribe to ZeroMQ servers.</p>
</dd>
>>>>>>> c0a538a5
<dt><a href="#ZMQ">ZMQ</a></dt>
<dd><p>Connect and subscribe to ZeroMQ publishers.</p>
</dd>
<dt><del><a href="#HTTPServer">HTTPServer</a></del></dt>
<dd><p>Deprecated 2021-10-16.</p>
</dd>
</dl>

<a name="Actor"></a>

## Actor
Generic Fabric Actor.

**Kind**: global class  
**Emits**: <code>event:message Fabric {@link Message} objects.</code>  
**Properties**

| Name | Type | Description |
| --- | --- | --- |
| id | <code>String</code> | Unique identifier for this Actor (id === SHA256(preimage)). |
| preimage | <code>String</code> | Input hash for the `id` property (preimage === SHA256(ActorState)). |


* [Actor](#Actor)
    * [new Actor([actor])](#new_Actor_new)
    * [.toBuffer()](#Actor+toBuffer) ⇒ <code>Buffer</code>
    * [.toObject()](#Actor+toObject) ⇒ <code>Object</code>
    * [.serialize()](#Actor+serialize) ⇒ <code>String</code>
    * [.sign()](#Actor+sign) ⇒ [<code>Actor</code>](#Actor)
    * [._sortKeys(state)](#Actor+_sortKeys) ⇒ <code>Object</code>

<a name="new_Actor_new"></a>

### new Actor([actor])
Creates an [Actor](#Actor), which emits messages for other
Actors to subscribe to.  You can supply certain parameters
for the actor, including key material [!!!] — be mindful of
what you share with others!


| Param | Type | Description |
| --- | --- | --- |
| [actor] | <code>Object</code> | Object to use as the actor. |
| [actor.seed] | <code>String</code> | BIP24 Mnemonic to use as a seed phrase. |
| [actor.public] | <code>Buffer</code> | Public key. |
| [actor.private] | <code>Buffer</code> | Private key. |

<a name="Actor+toBuffer"></a>

### actor.toBuffer() ⇒ <code>Buffer</code>
Casts the Actor to a normalized Buffer.

**Kind**: instance method of [<code>Actor</code>](#Actor)  
<a name="Actor+toObject"></a>

### actor.toObject() ⇒ <code>Object</code>
Returns the Actor's current state as an [Object](Object).

**Kind**: instance method of [<code>Actor</code>](#Actor)  
<a name="Actor+serialize"></a>

### actor.serialize() ⇒ <code>String</code>
Serialize the Actor's current state into a JSON-formatted string.

**Kind**: instance method of [<code>Actor</code>](#Actor)  
<a name="Actor+sign"></a>

### actor.sign() ⇒ [<code>Actor</code>](#Actor)
Signs the Actor.

**Kind**: instance method of [<code>Actor</code>](#Actor)  
<a name="Actor+_sortKeys"></a>

### actor.\_sortKeys(state) ⇒ <code>Object</code>
Create a new [Object](Object) with sorted properties.

**Kind**: instance method of [<code>Actor</code>](#Actor)  
**Returns**: <code>Object</code> - Re-sorted instance of `state` as provided.  

| Param | Type | Description |
| --- | --- | --- |
| state | <code>Object</code> | Object to sort. |

<a name="Aggregator"></a>

## Aggregator
Aggregates a set of balances (inputs).

**Kind**: global class  

* [Aggregator](#Aggregator)
    * [new Aggregator([settings])](#new_Aggregator_new)
    * [._importBalances(list)](#Aggregator+_importBalances) ⇒ <code>AnchorBalance</code>
    * [._computeBalances()](#Aggregator+_computeBalances) ⇒ <code>AnchorBalance</code>
    * [.commit()](#Aggregator+commit) ⇒ <code>AggregatorCommit</code>
    * ["commit"](#Aggregator+event_commit)

<a name="new_Aggregator_new"></a>

### new Aggregator([settings])
Create a new Aggregator.


| Param | Type | Description |
| --- | --- | --- |
| [settings] | <code>Object</code> | Map of configuration values. |
| [settings.inputs] | <code>Array</code> | Array of [AnchorBalance](AnchorBalance) instances. |

<a name="Aggregator+_importBalances"></a>

### aggregator.\_importBalances(list) ⇒ <code>AnchorBalance</code>
Import a list of [AnchorBalance](AnchorBalance) instances.

**Kind**: instance method of [<code>Aggregator</code>](#Aggregator)  
**Returns**: <code>AnchorBalance</code> - Summary of resulting balances.  

| Param | Type | Description |
| --- | --- | --- |
| list | <code>Array</code> | List of inputs to add. |

<a name="Aggregator+_computeBalances"></a>

### aggregator.\_computeBalances() ⇒ <code>AnchorBalance</code>
Updates the state to reflect balances from current inputs.

**Kind**: instance method of [<code>Aggregator</code>](#Aggregator)  
**Returns**: <code>AnchorBalance</code> - Summary of balances.  
<a name="Aggregator+commit"></a>

### aggregator.commit() ⇒ <code>AggregatorCommit</code>
Commits the balance of all input.

**Kind**: instance method of [<code>Aggregator</code>](#Aggregator)  
**Returns**: <code>AggregatorCommit</code> - Commit instance.  
**Emits**: [<code>commit</code>](#Aggregator+event_commit)  
<a name="Aggregator+event_commit"></a>

### "commit"
Commit event.

**Kind**: event emitted by [<code>Aggregator</code>](#Aggregator)  
**Properties**

| Name | Type | Description |
| --- | --- | --- |
| root | <code>Uint8Array</code> | Root of the [Tree](#Tree). |
| leaves | <code>Array</code> | Leaves of the [Tree](#Tree). |

<a name="App"></a>

## App ⇐ [<code>Scribe</code>](#Scribe)
Web-friendly application framework for building single-page applications with
Fabric-based networking and storage.

**Kind**: global class  
**Extends**: [<code>Scribe</code>](#Scribe)  
**Properties**

| Name | Type | Description |
| --- | --- | --- |
| components | [<code>Collection</code>](#Collection) | Interface elements. |
| stash | [<code>Store</code>](#Store) | Routable [Datastore](Datastore). |


* [App](#App) ⇐ [<code>Scribe</code>](#Scribe)
    * [new App(definition)](#new_App_new)
    * [.start()](#App+start) ⇒ <code>Promise</code>
    * [.stop()](#App+stop) ⇒ <code>Promise</code>
    * [.define(name, structure)](#App+define) ⇒ <code>Object</code>
    * [.defer(authority)](#App+defer) ⇒ [<code>App</code>](#App)
    * [.attach(element)](#App+attach) ⇒ [<code>App</code>](#App)
    * [.consume(resources)](#App+consume) ⇒ [<code>App</code>](#App)
    * [.envelop(selector)](#App+envelop) ⇒ [<code>App</code>](#App)
    * [.use(name, definition)](#App+use) ⇒ [<code>App</code>](#App)
    * [.render()](#App+render) ⇒ <code>String</code>
    * [._registerService(name, Service)](#App+_registerService) ⇒ [<code>Service</code>](#Service)
    * [.now()](#Scribe+now) ⇒ <code>Number</code>
    * [.trust(source)](#Scribe+trust) ⇒ [<code>Scribe</code>](#Scribe)
    * [.inherits(scribe)](#Scribe+inherits) ⇒ [<code>Scribe</code>](#Scribe)

<a name="new_App_new"></a>

### new App(definition)
Generic bundle for building Fabric applications.


| Param | Type | Description |
| --- | --- | --- |
| definition | <code>Object</code> | Application definition.  See `config` for examples. |

<a name="App+start"></a>

### app.start() ⇒ <code>Promise</code>
Start the program.

**Kind**: instance method of [<code>App</code>](#App)  
<a name="App+stop"></a>

### app.stop() ⇒ <code>Promise</code>
Stop the program.

**Kind**: instance method of [<code>App</code>](#App)  
<a name="App+define"></a>

### app.define(name, structure) ⇒ <code>Object</code>
Define a Resource, or "Type", used by the application.

**Kind**: instance method of [<code>App</code>](#App)  
**Returns**: <code>Object</code> - [description]  

| Param | Type | Description |
| --- | --- | --- |
| name | <code>String</code> | Human-friendly name for the Resource. |
| structure | <code>Object</code> | Map of attribute names -> definitions. |

<a name="App+defer"></a>

### app.defer(authority) ⇒ [<code>App</code>](#App)
Defer control of this application to an outside authority.

**Kind**: instance method of [<code>App</code>](#App)  
**Returns**: [<code>App</code>](#App) - The configured application as deferred to `authority`.  

| Param | Type | Description |
| --- | --- | --- |
| authority | <code>String</code> | Hostname to trust. |

<a name="App+attach"></a>

### app.attach(element) ⇒ [<code>App</code>](#App)
Configure the Application to use a specific element.

**Kind**: instance method of [<code>App</code>](#App)  
**Returns**: [<code>App</code>](#App) - Configured instance of the Application.  

| Param | Type | Description |
| --- | --- | --- |
| element | <code>DOMElement</code> | DOM element to bind to. |

<a name="App+consume"></a>

### app.consume(resources) ⇒ [<code>App</code>](#App)
Define the Application's resources from an existing resource map.

**Kind**: instance method of [<code>App</code>](#App)  
**Returns**: [<code>App</code>](#App) - Configured instance of the Application.  

| Param | Type | Description |
| --- | --- | --- |
| resources | <code>Object</code> | Map of resource definitions by name. |

<a name="App+envelop"></a>

### app.envelop(selector) ⇒ [<code>App</code>](#App)
Use a CSS selector to find an element in the current document's tree and
bind to it as the render target.

**Kind**: instance method of [<code>App</code>](#App)  
**Returns**: [<code>App</code>](#App) - Instance of app with bound element.  

| Param | Type | Description |
| --- | --- | --- |
| selector | <code>String</code> | CSS selector. |

<a name="App+use"></a>

### app.use(name, definition) ⇒ [<code>App</code>](#App)
Define a named [Resource](#Resource).

**Kind**: instance method of [<code>App</code>](#App)  
**Returns**: [<code>App</code>](#App) - Configurated instance of the [App](#App).  

| Param | Type | Description |
| --- | --- | --- |
| name | <code>String</code> | Human-friendly name for this resource. |
| definition | <code>Object</code> | Map of configuration values. |

<a name="App+render"></a>

### app.render() ⇒ <code>String</code>
Get the output of our program.

**Kind**: instance method of [<code>App</code>](#App)  
**Returns**: <code>String</code> - Output of the program.  
<a name="App+_registerService"></a>

### app.\_registerService(name, Service) ⇒ [<code>Service</code>](#Service)
Registers a named [Service](#Service) with the application.  Services are
standardized interfaces for Fabric contracts, emitting [Message](#Message)
events with a predictable lifecycle.

**Kind**: instance method of [<code>App</code>](#App)  
**Returns**: [<code>Service</code>](#Service) - The registered service instance.  
**Internal**:   

| Param | Type | Description |
| --- | --- | --- |
| name | <code>String</code> | Internal name of the service. |
| Service | <code>Class</code> | The ES6 class definition implementing [Service](#Service). |

<a name="Scribe+now"></a>

### app.now() ⇒ <code>Number</code>
Retrives the current timestamp, in milliseconds.

**Kind**: instance method of [<code>App</code>](#App)  
**Returns**: <code>Number</code> - [Number](Number) representation of the millisecond [Integer](Integer) value.  
<a name="Scribe+trust"></a>

### app.trust(source) ⇒ [<code>Scribe</code>](#Scribe)
Blindly bind event handlers to the [Source](Source).

**Kind**: instance method of [<code>App</code>](#App)  
**Returns**: [<code>Scribe</code>](#Scribe) - Instance of the [Scribe](#Scribe).  

| Param | Type | Description |
| --- | --- | --- |
| source | <code>Source</code> | Event stream. |

<a name="Scribe+inherits"></a>

### app.inherits(scribe) ⇒ [<code>Scribe</code>](#Scribe)
Use an existing Scribe instance as a parent.

**Kind**: instance method of [<code>App</code>](#App)  
**Returns**: [<code>Scribe</code>](#Scribe) - The configured instance of the Scribe.  

| Param | Type | Description |
| --- | --- | --- |
| scribe | [<code>Scribe</code>](#Scribe) | Instance of Scribe to use as parent. |

<a name="Chain"></a>

## Chain
Chain.

**Kind**: global class  
**Properties**

| Name | Type | Description |
| --- | --- | --- |
| name | <code>String</code> | Current name. |
| indices | <code>Map</code> |  |
| ledger | [<code>Ledger</code>](#Ledger) |  |
| storage | [<code>Storage</code>](#Storage) |  |

<a name="new_Chain_new"></a>

### new Chain(genesis)
Holds an immutable chain of events.


| Param | Type | Description |
| --- | --- | --- |
| genesis | [<code>Vector</code>](#Vector) | Initial state for the chain of events. |

<a name="Channel"></a>

## Channel
The [Channel](#Channel) is a encrypted connection with a member of your
[Peer](#Peer) group, with some amount of $BTC bonded and paid for each
correctly-validated message.

Channels in Fabric are powerful tools for application development, as they
can empower users with income opportunities in exchange for delivering
service to the network.

**Kind**: global class  

* [Channel](#Channel)
    * [new Channel([settings])](#new_Channel_new)
    * [.add(amount)](#Channel+add)
    * [.fund(input)](#Channel+fund)
    * [.open(channel)](#Channel+open)

<a name="new_Channel_new"></a>

### new Channel([settings])
Creates a channel between two peers.
of many transactions over time, to be settled on-chain later.


| Param | Type | Description |
| --- | --- | --- |
| [settings] | <code>Object</code> | Configuration for the channel. |

<a name="Channel+add"></a>

### channel.add(amount)
Add an amount to the channel's balance.

**Kind**: instance method of [<code>Channel</code>](#Channel)  

| Param | Type | Description |
| --- | --- | --- |
| amount | <code>Number</code> | Amount value to add to current outgoing balance. |

<a name="Channel+fund"></a>

### channel.fund(input)
Fund the channel.

**Kind**: instance method of [<code>Channel</code>](#Channel)  

| Param | Type | Description |
| --- | --- | --- |
| input | <code>Mixed</code> | Instance of a [Transaction](Transaction). |

<a name="Channel+open"></a>

### channel.open(channel)
Opens a [Channel](#Channel) with a [Peer](#Peer).

**Kind**: instance method of [<code>Channel</code>](#Channel)  

| Param | Type | Description |
| --- | --- | --- |
| channel | <code>Object</code> | Channel settings. |

<a name="Circuit"></a>

## Circuit
The [Circuit](#Circuit) is the mechanism through which [Fabric](#Fabric)
operates, a computable directed graph describing a network of
[Peer](#Peer) components and their interactions (side effects).
See also [Swarm](#Swarm) for deeper *inspection of [Machine](#Machine)
mechanics.

**Kind**: global class  
<a name="CLI"></a>

## CLI
Provides a Command Line Interface (CLI) for interacting with
the Fabric network using a terminal emulator.

**Kind**: global class  

* [CLI](#CLI)
    * [new CLI([settings])](#new_CLI_new)
    * [.start()](#CLI+start)
    * [.stop()](#CLI+stop)

<a name="new_CLI_new"></a>

### new CLI([settings])
Create a terminal-based interface for a [User](User).


| Param | Type | Description |
| --- | --- | --- |
| [settings] | <code>Object</code> | Configuration values. |
| [settings.currencies] | <code>Array</code> | List of currencies to support. |

<a name="CLI+start"></a>

### clI.start()
Starts (and renders) the CLI.

**Kind**: instance method of [<code>CLI</code>](#CLI)  
<a name="CLI+stop"></a>

### clI.stop()
Disconnect all interfaces and exit the process.

**Kind**: instance method of [<code>CLI</code>](#CLI)  
<a name="Collection"></a>

## Collection
The [Collection](#Collection) type maintains an ordered list of [State](#State) items.

**Kind**: global class  
**Properties**

| Name | Type | Description |
| --- | --- | --- |
| @entity | <code>Object</code> | Fabric-bound entity object. |


* [Collection](#Collection)
    * [new Collection([configuration])](#new_Collection_new)
    * [.asMerkleTree()](#Collection+asMerkleTree) ⇒ <code>MerkleTree</code>
    * [._setKey(name)](#Collection+_setKey)
    * [.getByID(id)](#Collection+getByID)
    * [.getLatest()](#Collection+getLatest)
    * [.findByField(name, value)](#Collection+findByField)
    * [.findByName(name)](#Collection+findByName)
    * [.findBySymbol(symbol)](#Collection+findBySymbol)
    * [._patchTarget(path, patches)](#Collection+_patchTarget)
    * [.push(data)](#Collection+push) ⇒ <code>Number</code>
    * [.get(path)](#Collection+get) ⇒ <code>Mixed</code>
    * [.set(path)](#Collection+set) ⇒ <code>Mixed</code>
    * ~~[.list()](#Collection+list) ⇒ <code>Array</code>~~
    * [.toTypedArray()](#Collection+toTypedArray)
    * [.map()](#Collection+map) ⇒ <code>Array</code>
    * [.create(entity)](#Collection+create) ⇒ <code>Promise</code>
    * [.import(state, commit)](#Collection+import)

<a name="new_Collection_new"></a>

### new Collection([configuration])
Create a list of [Entity](#Entity)-like objects for later retrieval.


| Param | Type | Default | Description |
| --- | --- | --- | --- |
| [configuration] | <code>Object</code> | <code>{}</code> | Configuration object. |

<a name="Collection+asMerkleTree"></a>

### collection.asMerkleTree() ⇒ <code>MerkleTree</code>
Current elements of the collection as a [MerkleTree](MerkleTree).

**Kind**: instance method of [<code>Collection</code>](#Collection)  
<a name="Collection+_setKey"></a>

### collection.\_setKey(name)
Sets the `key` property of collection settings.

**Kind**: instance method of [<code>Collection</code>](#Collection)  

| Param | Type | Description |
| --- | --- | --- |
| name | <code>String</code> | Value to set the `key` setting to. |

<a name="Collection+getByID"></a>

### collection.getByID(id)
Retrieve an element from the collection by ID.

**Kind**: instance method of [<code>Collection</code>](#Collection)  

| Param | Type | Description |
| --- | --- | --- |
| id | <code>String</code> | Document identifier. |

<a name="Collection+getLatest"></a>

### collection.getLatest()
Retrieve the most recent element in the collection.

**Kind**: instance method of [<code>Collection</code>](#Collection)  
<a name="Collection+findByField"></a>

### collection.findByField(name, value)
Find a document by specific field.

**Kind**: instance method of [<code>Collection</code>](#Collection)  

| Param | Type | Description |
| --- | --- | --- |
| name | <code>String</code> | Name of field to search. |
| value | <code>String</code> | Value to match. |

<a name="Collection+findByName"></a>

### collection.findByName(name)
Find a document by the "name" field.

**Kind**: instance method of [<code>Collection</code>](#Collection)  

| Param | Type | Description |
| --- | --- | --- |
| name | <code>String</code> | Name to search for. |

<a name="Collection+findBySymbol"></a>

### collection.findBySymbol(symbol)
Find a document by the "symbol" field.

**Kind**: instance method of [<code>Collection</code>](#Collection)  

| Param | Type | Description |
| --- | --- | --- |
| symbol | <code>String</code> | Value to search for. |

<a name="Collection+_patchTarget"></a>

### collection.\_patchTarget(path, patches)
Modify a target document using an array of atomic updates.

**Kind**: instance method of [<code>Collection</code>](#Collection)  

| Param | Type | Description |
| --- | --- | --- |
| path | <code>String</code> | Path to the document to modify. |
| patches | <code>Array</code> | List of operations to apply. |

<a name="Collection+push"></a>

### collection.push(data) ⇒ <code>Number</code>
Adds an [Entity](#Entity) to the [Collection](#Collection).

**Kind**: instance method of [<code>Collection</code>](#Collection)  
**Returns**: <code>Number</code> - Length of the collection.  

| Param | Type | Description |
| --- | --- | --- |
| data | <code>Mixed</code> | [Entity](#Entity) to add. |

<a name="Collection+get"></a>

### collection.get(path) ⇒ <code>Mixed</code>
Retrieve a key from the [State](#State).

**Kind**: instance method of [<code>Collection</code>](#Collection)  

| Param | Type | Description |
| --- | --- | --- |
| path | [<code>Path</code>](#Path) | Key to retrieve. |

<a name="Collection+set"></a>

### collection.set(path) ⇒ <code>Mixed</code>
Set a key in the [State](#State) to a particular value.

**Kind**: instance method of [<code>Collection</code>](#Collection)  

| Param | Type | Description |
| --- | --- | --- |
| path | [<code>Path</code>](#Path) | Key to retrieve. |

<a name="Collection+list"></a>

### ~~collection.list() ⇒ <code>Array</code>~~
***Deprecated***

Generate a list of elements in the collection.

**Kind**: instance method of [<code>Collection</code>](#Collection)  
<a name="Collection+toTypedArray"></a>

### collection.toTypedArray()
Provides the [Collection](#Collection) as an [Array](Array) of typed
elements.  The type of these elments are defined by the collection's
type, supplied in the constructor.

**Kind**: instance method of [<code>Collection</code>](#Collection)  
<a name="Collection+map"></a>

### collection.map() ⇒ <code>Array</code>
Generate a hashtable of elements in the collection.

**Kind**: instance method of [<code>Collection</code>](#Collection)  
<a name="Collection+create"></a>

### collection.create(entity) ⇒ <code>Promise</code>
Create an instance of an [Entity](#Entity).

**Kind**: instance method of [<code>Collection</code>](#Collection)  
**Returns**: <code>Promise</code> - Resolves with instantiated [Entity](#Entity).  

| Param | Type | Description |
| --- | --- | --- |
| entity | <code>Object</code> | Object with properties. |

<a name="Collection+import"></a>

### collection.import(state, commit)
Loads [State](#State) into memory.

**Kind**: instance method of [<code>Collection</code>](#Collection)  
**Emits**: <code>event:message Will emit one {@link Snapshot} message.</code>  

| Param | Type | Description |
| --- | --- | --- |
| state | [<code>State</code>](#State) | State to import. |
| commit | <code>Boolean</code> | Whether or not to commit the result. |

<a name="Compiler"></a>

## Compiler : [<code>Actor</code>](#Actor)
Compilers build interfaces for users of Fabric applications.

**Kind**: global class  
**Properties**

| Name | Type | Description |
| --- | --- | --- |
| ast | <code>AST</code> | Compiler's current AST. |
| entity | [<code>Entity</code>](#Entity) | Compiler's current [Entity](#Entity). |


* [Compiler](#Compiler) : [<code>Actor</code>](#Actor)
    * [new Compiler(settings)](#new_Compiler_new)
    * _instance_
        * [._getJavaScriptAST(input)](#Compiler+_getJavaScriptAST) ⇒ <code>AST</code>
    * _static_
        * [._fromJavaScript(body)](#Compiler._fromJavaScript) ⇒

<a name="new_Compiler_new"></a>

### new Compiler(settings)
Create a new Compiler.


| Param | Type | Default | Description |
| --- | --- | --- | --- |
| settings | <code>Object</code> | <code>{}</code> | Configuration. |
| settings.body | <code>Buffer</code> |  | Body of the input program to compile. |

<a name="Compiler+_getJavaScriptAST"></a>

### compiler.\_getJavaScriptAST(input) ⇒ <code>AST</code>
Parse a [Buffer](Buffer) of JavaScript into an Abstract Syntax Tree ([AST](AST)).

**Kind**: instance method of [<code>Compiler</code>](#Compiler)  

| Param | Type | Description |
| --- | --- | --- |
| input | <code>Buffer</code> | Input JavaScript to parse. |

<a name="Compiler._fromJavaScript"></a>

### Compiler.\_fromJavaScript(body) ⇒
Creates a new Compiler instance from a JavaScript contract.

**Kind**: static method of [<code>Compiler</code>](#Compiler)  
**Returns**: Compiler  

| Param | Type | Description |
| --- | --- | --- |
| body | <code>Buffer</code> | Content of the JavaScript to evaluate. |

<a name="Consensus"></a>

## Consensus
Provides various network-specific rules.

**Kind**: global class  
<a name="new_Consensus_new"></a>

### new Consensus([settings])
Create an instance of a [Consensus](#Consensus) verifier.


| Param | Type | Description |
| --- | --- | --- |
| [settings] | <code>Object</code> | Configuration for the network. |
| [settings.network] | <code>String</code> | Name of the network. |
| [settings.provider] | <code>String</code> | Name of the source provider. |

<a name="Entity"></a>

## Entity : <code>Object</code>
Live instance of an ARC in Fabric.

**Kind**: global class  

* [Entity](#Entity) : <code>Object</code>
    * [new Entity([data])](#new_Entity_new)
    * [.toJSON()](#Entity+toJSON) ⇒ <code>String</code>
    * [.toRaw()](#Entity+toRaw) ⇒ <code>Buffer</code>
    * [._downsample([input])](#Entity+_downsample)

<a name="new_Entity_new"></a>

### new Entity([data])
Generic template for virtual objects.


| Param | Type | Default | Description |
| --- | --- | --- | --- |
| [data] | <code>Object</code> | <code>{}</code> | Pass an object to use. |

<a name="Entity+toJSON"></a>

### entity.toJSON() ⇒ <code>String</code>
Produces a string of JSON, representing the entity.

**Kind**: instance method of [<code>Entity</code>](#Entity)  
**Returns**: <code>String</code> - JSON-encoded object.  
<a name="Entity+toRaw"></a>

### entity.toRaw() ⇒ <code>Buffer</code>
As a [Buffer](Buffer).

**Kind**: instance method of [<code>Entity</code>](#Entity)  
**Returns**: <code>Buffer</code> - Slice of memory.  
<a name="Entity+_downsample"></a>

### entity.\_downsample([input])
Return a [Fabric](#Fabric)-labeled [Object](Object) for this [Entity](#Entity).

**Kind**: instance method of [<code>Entity</code>](#Entity)  

| Param | Type | Description |
| --- | --- | --- |
| [input] | <code>Mixed</code> | Input to downsample.  If not provided, current Entity will be used. |

<a name="Fabric"></a>

## Fabric
Reliable decentralized infrastructure.

**Kind**: global class  
**Properties**

| Name | Type |
| --- | --- |
| Block | <code>Class</code> | 


* [Fabric](#Fabric)
    * [new Fabric(config)](#new_Fabric_new)
    * [.register(service)](#Fabric+register)
    * [.push(value)](#Fabric+push) ⇒ [<code>Stack</code>](#Stack)
    * [.trust(source)](#Fabric+trust) ⇒ [<code>Fabric</code>](#Fabric)
    * [.compute()](#Fabric+compute) ⇒ [<code>Fabric</code>](#Fabric)

<a name="new_Fabric_new"></a>

### new Fabric(config)
The [Fabric](#Fabric) type implements a peer-to-peer protocol for
establishing and settling of mutually-agreed upon proofs of
work.  Contract execution takes place in the local node first,
then is optionally shared with the network.

Utilizing


| Param | Type | Description |
| --- | --- | --- |
| config | [<code>Vector</code>](#Vector) | Initial configuration for the Fabric engine.  This can be considered the "genesis" state for any contract using the system.  If a chain of events is maintained over long periods of time, `state` can be considered "in contention", and it is demonstrated that the outstanding value of the contract remains to be settled. |

<a name="Fabric+register"></a>

### fabric.register(service)
Register an available [Service](#Service) using an ES6 [Class](Class).

**Kind**: instance method of [<code>Fabric</code>](#Fabric)  

| Param | Type | Description |
| --- | --- | --- |
| service | <code>Class</code> | The ES6 [Class](Class). |

<a name="Fabric+push"></a>

### fabric.push(value) ⇒ [<code>Stack</code>](#Stack)
Push an instruction onto the stack.

**Kind**: instance method of [<code>Fabric</code>](#Fabric)  

| Param | Type |
| --- | --- |
| value | <code>Instruction</code> | 

<a name="Fabric+trust"></a>

### fabric.trust(source) ⇒ [<code>Fabric</code>](#Fabric)
Blindly consume messages from a [Source](Source), relying on `this.chain` to
verify results.

**Kind**: instance method of [<code>Fabric</code>](#Fabric)  
**Returns**: [<code>Fabric</code>](#Fabric) - Returns itself.  

| Param | Type | Description |
| --- | --- | --- |
| source | <code>EventEmitter</code> | Any object which implements the `EventEmitter` pattern. |

<a name="Fabric+compute"></a>

### fabric.compute() ⇒ [<code>Fabric</code>](#Fabric)
Process the current stack.

**Kind**: instance method of [<code>Fabric</code>](#Fabric)  
**Returns**: [<code>Fabric</code>](#Fabric) - Resulting instance of the stack.  
<a name="Hash256"></a>

## Hash256
Simple interaction with 256-bit spaces.

**Kind**: global class  

* [Hash256](#Hash256)
    * [new Hash256(settings)](#new_Hash256_new)
    * [.digest(input)](#Hash256.digest) ⇒ <code>String</code>
    * [.reverse()](#Hash256.reverse)

<a name="new_Hash256_new"></a>

### new Hash256(settings)
Create an instance of a `Hash256` object by calling `new Hash256()`,
where `settings` can be provided to supply a particular input object.

If the `settings` is not a string, `input` must be provided.


| Param | Type | Description |
| --- | --- | --- |
| settings | <code>Object</code> |  |
| settings.input | <code>String</code> | Input string to map as 256-bit hash. |

<a name="Hash256.digest"></a>

### Hash256.digest(input) ⇒ <code>String</code>
Produce a SHA256 digest of some input data.

**Kind**: static method of [<code>Hash256</code>](#Hash256)  
**Returns**: <code>String</code> - `SHA256(input)` as a hexadecimal string.  

| Param | Type | Description |
| --- | --- | --- |
| input | <code>String</code> \| <code>Buffer</code> | Content to digest. |

<a name="Hash256.reverse"></a>

### Hash256.reverse()
Reverses the bytes of the digest.

**Kind**: static method of [<code>Hash256</code>](#Hash256)  
<a name="HKDF"></a>

## HKDF
Provides an HMAC-based Extract-and-Expand Key Derivation Function (HKDF), compatible with
RFC 5869.  Defaults to 32 byte output, matching Bitcoin's implementaton.

**Kind**: global class  

* [HKDF](#HKDF)
    * [new HKDF(settings)](#new_HKDF_new)
    * [.derive([info], [size])](#HKDF+derive)

<a name="new_HKDF_new"></a>

### new HKDF(settings)
Create an HKDF instance.


| Param | Type | Default | Description |
| --- | --- | --- | --- |
| settings | <code>Object</code> |  | List of settings. |
| settings.initial | <code>String</code> |  | Input keying material. |
| [settings.algorithm] | <code>String</code> | <code>sha256</code> | Name of the hashing algorithm to use. |
| [settings.salt] | <code>String</code> |  | Salt value (a non-secret random value). |

<a name="HKDF+derive"></a>

### hkdF.derive([info], [size])
Derive a new output.

**Kind**: instance method of [<code>HKDF</code>](#HKDF)  

| Param | Type | Default | Description |
| --- | --- | --- | --- |
| [info] | <code>Buffer</code> |  | Context and application specific information. |
| [size] | <code>Number</code> | <code>32</code> | Length of output. |

<a name="Interface"></a>

## Interface ⇐ <code>EventEmitter</code>
Interfaces compile abstract contract code into [Chain](#Chain)-executable transactions, or "chaincode". For example, the "Bitcoin" interface might compile a Swap contract into Script, preparing a valid Bitcoin transaction for broadcast which executes the swap contract.

**Kind**: global class  
**Extends**: <code>EventEmitter</code>  
**Properties**

| Name | Type | Description |
| --- | --- | --- |
| status | <code>String</code> | Human-friendly value representing the Interface's current [State](#State). |


* [Interface](#Interface) ⇐ <code>EventEmitter</code>
    * [new Interface(settings)](#new_Interface_new)
    * [.log(...inputs)](#Interface+log)
    * [.now()](#Interface+now) ⇒ <code>Number</code>
    * [.start()](#Interface+start)
    * [.stop()](#Interface+stop)
    * [.cycle(val)](#Interface+cycle)

<a name="new_Interface_new"></a>

### new Interface(settings)
Define an [Interface](#Interface) by creating an instance of this class.


| Param | Type | Description |
| --- | --- | --- |
| settings | <code>Object</code> | Configuration values. |

<a name="Interface+log"></a>

### interface.log(...inputs)
Log some output to the console.

**Kind**: instance method of [<code>Interface</code>](#Interface)  

| Param | Type | Description |
| --- | --- | --- |
| ...inputs | <code>any</code> | Components of the message to long.  Can be a single {@link} String, many [String](String) objects, or anything else. |

<a name="Interface+now"></a>

### interface.now() ⇒ <code>Number</code>
Returns current timestamp.

**Kind**: instance method of [<code>Interface</code>](#Interface)  
<a name="Interface+start"></a>

### interface.start()
Start the [Interface](#Interface).

**Kind**: instance method of [<code>Interface</code>](#Interface)  
<a name="Interface+stop"></a>

### interface.stop()
Stop the Interface.

**Kind**: instance method of [<code>Interface</code>](#Interface)  
<a name="Interface+cycle"></a>

### interface.cycle(val)
Ticks the clock with a named [Cycle](Cycle).

**Kind**: instance method of [<code>Interface</code>](#Interface)  

| Param | Type | Description |
| --- | --- | --- |
| val | <code>String</code> | Name of cycle to scribe. |

<a name="Key"></a>

## Key
Represents a cryptographic key.

**Kind**: global class  
<a name="new_Key_new"></a>

### new Key([settings])
Create an instance of a Fabric Key, either restoring from some known
values or from prior knowledge.  For instance, you can call `new Key()`
to create a fresh keypair, or `new Key({ public: 'deadbeef...' })` to
create it from a known public key.


| Param | Type | Description |
| --- | --- | --- |
| [settings] | <code>Object</code> | Initialization for the key. |
| [settings.network] | <code>String</code> | Network string. |
| [settings.seed] | <code>String</code> | Mnemonic seed for initializing the key. |
| [settings.public] | <code>String</code> | Public key in hex. |
| [settings.private] | <code>String</code> | Private key in hex. |

<a name="KeyStore"></a>

## KeyStore
Provides an encrypted datastore for generic object storage.

**Kind**: global class  

* [KeyStore](#KeyStore)
    * [new KeyStore([configuration])](#new_KeyStore_new)
    * [._setState(state)](#KeyStore+_setState) ⇒ [<code>Actor</code>](#Actor)

<a name="new_KeyStore_new"></a>

### new KeyStore([configuration])
Create an instance of the Store.


| Param | Type | Default | Description |
| --- | --- | --- | --- |
| [configuration] | <code>FabricStoreConfiguration</code> |  | Settings to use. |
| [configuration.name] | <code>String</code> | <code>&quot;DefaultStore&quot;</code> | Name of the Store. |

<a name="KeyStore+_setState"></a>

### keyStore.\_setState(state) ⇒ [<code>Actor</code>](#Actor)
Saves an Object to the store.

**Kind**: instance method of [<code>KeyStore</code>](#KeyStore)  
**Returns**: [<code>Actor</code>](#Actor) - The local instance of the provided State's [Actor](#Actor).  

| Param | Type | Description |
| --- | --- | --- |
| state | <code>Object</code> | State to store. |

<a name="Ledger"></a>

## Ledger ⇐ [<code>Scribe</code>](#Scribe)
An ordered stack of pages.

**Kind**: global class  
**Extends**: [<code>Scribe</code>](#Scribe)  
**Properties**

| Name | Type | Description |
| --- | --- | --- |
| memory | <code>Buffer</code> | The ledger's memory (4096 bytes). |
| stack | [<code>Stack</code>](#Stack) | The ledger's stack. |
| tip | <code>Mixed</code> | The most recent page in the ledger. |


* [Ledger](#Ledger) ⇐ [<code>Scribe</code>](#Scribe)
    * [.append(item)](#Ledger+append) ⇒ <code>Promise</code>
    * [.now()](#Scribe+now) ⇒ <code>Number</code>
    * [.trust(source)](#Scribe+trust) ⇒ [<code>Scribe</code>](#Scribe)
    * [.inherits(scribe)](#Scribe+inherits) ⇒ [<code>Scribe</code>](#Scribe)

<a name="Ledger+append"></a>

### ledger.append(item) ⇒ <code>Promise</code>
Attempts to append a [Page](Page) to the ledger.

**Kind**: instance method of [<code>Ledger</code>](#Ledger)  
**Returns**: <code>Promise</code> - Resolves after the change has been committed.  

| Param | Type | Description |
| --- | --- | --- |
| item | <code>Mixed</code> | Item to store. |

<a name="Scribe+now"></a>

### ledger.now() ⇒ <code>Number</code>
Retrives the current timestamp, in milliseconds.

**Kind**: instance method of [<code>Ledger</code>](#Ledger)  
**Returns**: <code>Number</code> - [Number](Number) representation of the millisecond [Integer](Integer) value.  
<a name="Scribe+trust"></a>

### ledger.trust(source) ⇒ [<code>Scribe</code>](#Scribe)
Blindly bind event handlers to the [Source](Source).

**Kind**: instance method of [<code>Ledger</code>](#Ledger)  
**Returns**: [<code>Scribe</code>](#Scribe) - Instance of the [Scribe](#Scribe).  

| Param | Type | Description |
| --- | --- | --- |
| source | <code>Source</code> | Event stream. |

<a name="Scribe+inherits"></a>

### ledger.inherits(scribe) ⇒ [<code>Scribe</code>](#Scribe)
Use an existing Scribe instance as a parent.

**Kind**: instance method of [<code>Ledger</code>](#Ledger)  
**Returns**: [<code>Scribe</code>](#Scribe) - The configured instance of the Scribe.  

| Param | Type | Description |
| --- | --- | --- |
| scribe | [<code>Scribe</code>](#Scribe) | Instance of Scribe to use as parent. |

<a name="Machine"></a>

## Machine
General-purpose state machine with [Vector](#Vector)-based instructions.

**Kind**: global class  

* [Machine](#Machine)
    * [new Machine(settings)](#new_Machine_new)
    * [.sip([n])](#Machine+sip) ⇒ <code>Number</code>
    * [.slurp([n])](#Machine+slurp) ⇒ <code>Number</code>
    * [.compute(input)](#Machine+compute) ⇒ <code>Promise</code>

<a name="new_Machine_new"></a>

### new Machine(settings)
Create a Machine.


| Param | Type | Description |
| --- | --- | --- |
| settings | <code>Object</code> | Run-time configuration. |

<a name="Machine+sip"></a>

### machine.sip([n]) ⇒ <code>Number</code>
Get `n` bits of deterministic random data.

**Kind**: instance method of [<code>Machine</code>](#Machine)  
**Returns**: <code>Number</code> - Random bits from [Generator](Generator).  

| Param | Type | Default | Description |
| --- | --- | --- | --- |
| [n] | <code>Number</code> | <code>128</code> | Number of bits to retrieve. |

<a name="Machine+slurp"></a>

### machine.slurp([n]) ⇒ <code>Number</code>
Get `n` bytes of deterministic random data.

**Kind**: instance method of [<code>Machine</code>](#Machine)  
**Returns**: <code>Number</code> - Random bytes from [Generator](Generator).  

| Param | Type | Default | Description |
| --- | --- | --- | --- |
| [n] | <code>Number</code> | <code>32</code> | Number of bytes to retrieve. |

<a name="Machine+compute"></a>

### machine.compute(input) ⇒ <code>Promise</code>
Computes the next "step" for our current Vector.  Analagous to `sum`.
The top item on the stack is always the memory held at current position,
so counts should always begin with 0.

**Kind**: instance method of [<code>Machine</code>](#Machine)  

| Param | Type | Description |
| --- | --- | --- |
| input | [<code>Vector</code>](#Vector) | Input state, undefined if desired. |

<a name="Mempool"></a>

## Mempool
Stores a list of [Transaction](Transaction) elements.

**Kind**: global class  
**Emits**: <code>event:{Message} confirmed Emitted when the Mempool has dropped a transaction.</code>  
<a name="new_Mempool_new"></a>

### new Mempool(settings)
Creates an instance of a [Mempool](#Mempool) [Service](#Service).


| Param | Type | Description |
| --- | --- | --- |
| settings | <code>Object</code> | Map of settings to utilize. |

<a name="Message"></a>

## Message : <code>Object</code>
The [Message](#Message) type defines the Application Messaging Protocol, or AMP.
Each [Actor](#Actor) in the network receives and broadcasts messages,
selectively disclosing new routes to peers which may have open circuits.

**Kind**: global class  

* [Message](#Message) : <code>Object</code>
    * [new Message(message)](#new_Message_new)
    * [.asRaw()](#Message+asRaw) ⇒ <code>Buffer</code>

<a name="new_Message_new"></a>

### new Message(message)
The `Message` type is standardized in [Fabric](#Fabric) as a [Vector](#Vector), which can be added to any other vector to compute a resulting state.


| Param | Type | Description |
| --- | --- | --- |
| message | [<code>Vector</code>](#Vector) | Message vector.  Will be serialized by [_serialize](#Vector+_serialize). |

<a name="Message+asRaw"></a>

### message.asRaw() ⇒ <code>Buffer</code>
Returns a [Buffer](Buffer) of the complete message.

**Kind**: instance method of [<code>Message</code>](#Message)  
**Returns**: <code>Buffer</code> - Buffer of the encoded [Message](#Message).  
<a name="Oracle"></a>

## Oracle ⇐ [<code>Store</code>](#Store)
An Oracle manages one or more collections, using a <code>mempool</code> for
transitive state.

**Kind**: global class  
**Extends**: [<code>Store</code>](#Store)  

* [Oracle](#Oracle) ⇐ [<code>Store</code>](#Store)
    * [new Oracle(initial)](#new_Oracle_new)
    * [.broadcast(msg)](#Oracle+broadcast) ⇒ <code>Boolean</code>
    * [._REGISTER(obj)](#Store+_REGISTER) ⇒ [<code>Vector</code>](#Vector)
    * [._POST(key, value)](#Store+_POST) ⇒ <code>Promise</code>
    * [.get(key)](#Store+get) ⇒ <code>Promise</code>
    * [.set(key, value)](#Store+set)
    * [.trust(source)](#Store+trust) ⇒ [<code>Store</code>](#Store)
    * [.del(key)](#Store+del)
    * [.flush()](#Store+flush)
    * [.start()](#Store+start) ⇒ <code>Promise</code>

<a name="new_Oracle_new"></a>

### new Oracle(initial)
Trusted point-of-reference for external services.


| Param | Type | Description |
| --- | --- | --- |
| initial | <code>Object</code> | Initialization vector. |

<a name="Oracle+broadcast"></a>

### oracle.broadcast(msg) ⇒ <code>Boolean</code>
Core messaging function for interacting with this object in system-time.

**Kind**: instance method of [<code>Oracle</code>](#Oracle)  
**Returns**: <code>Boolean</code> - Returns `true` on success, `false` on failure.  

| Param | Type | Description |
| --- | --- | --- |
| msg | [<code>Message</code>](#Message) | Instance of a [module:Message](module:Message) object, validated then transmitted verbatim. |

<a name="Store+_REGISTER"></a>

### oracle.\_REGISTER(obj) ⇒ [<code>Vector</code>](#Vector)
Registers an [Actor](#Actor).  Necessary to store in a collection.

**Kind**: instance method of [<code>Oracle</code>](#Oracle)  
**Returns**: [<code>Vector</code>](#Vector) - Returned from `storage.set`  

| Param | Type | Description |
| --- | --- | --- |
| obj | <code>Object</code> | Instance of the object to store. |

<a name="Store+_POST"></a>

### oracle.\_POST(key, value) ⇒ <code>Promise</code>
Insert something into a collection.

**Kind**: instance method of [<code>Oracle</code>](#Oracle)  
**Returns**: <code>Promise</code> - Resolves on success with a String pointer.  

| Param | Type | Description |
| --- | --- | --- |
| key | <code>String</code> | Path to add data to. |
| value | <code>Mixed</code> | Object to store. |

<a name="Store+get"></a>

### oracle.get(key) ⇒ <code>Promise</code>
Barebones getter.

**Kind**: instance method of [<code>Oracle</code>](#Oracle)  
**Returns**: <code>Promise</code> - Resolves on complete.  `null` if not found.  

| Param | Type | Description |
| --- | --- | --- |
| key | <code>String</code> | Name of data to retrieve. |

<a name="Store+set"></a>

### oracle.set(key, value)
Set a `key` to a specific `value`.

**Kind**: instance method of [<code>Oracle</code>](#Oracle)  

| Param | Type | Description |
| --- | --- | --- |
| key | <code>String</code> | Address of the information. |
| value | <code>Mixed</code> | Content to store at `key`. |

<a name="Store+trust"></a>

### oracle.trust(source) ⇒ [<code>Store</code>](#Store)
Implicitly trust an [Event](Event) source.

**Kind**: instance method of [<code>Oracle</code>](#Oracle)  
**Returns**: [<code>Store</code>](#Store) - Resulting instance of [Store](#Store) with new trust.  

| Param | Type | Description |
| --- | --- | --- |
| source | <code>EventEmitter</code> | Event-emitting source. |

<a name="Store+del"></a>

### oracle.del(key)
Remove a [Value](#Value) by [Path](#Path).

**Kind**: instance method of [<code>Oracle</code>](#Oracle)  

| Param | Type | Description |
| --- | --- | --- |
| key | [<code>Path</code>](#Path) | Key to remove. |

<a name="Store+flush"></a>

### oracle.flush()
Wipes the storage.

**Kind**: instance method of [<code>Oracle</code>](#Oracle)  
**Overrides**: [<code>flush</code>](#Store+flush)  
<a name="Store+start"></a>

### oracle.start() ⇒ <code>Promise</code>
Start running the process.

**Kind**: instance method of [<code>Oracle</code>](#Oracle)  
**Overrides**: [<code>start</code>](#Store+start)  
**Returns**: <code>Promise</code> - Resolves on complete.  
<a name="Path"></a>

## Path
A [Path](#Path) is a [Fabric](#Fabric)-native link to a [Document](Document)
within the network.

**Kind**: global class  

* [Path](#Path)
    * [new Path(input)](#new_Path_new)
    * [.isValid()](#Path+isValid) ⇒ <code>Boolean</code>

<a name="new_Path_new"></a>

### new Path(input)
Create a new [Path](#Path).


| Param | Type | Description |
| --- | --- | --- |
| input | <code>String</code> \| <code>Object</code> | Named path. |

<a name="Path+isValid"></a>

### path.isValid() ⇒ <code>Boolean</code>
**Kind**: instance method of [<code>Path</code>](#Path)  
**Returns**: <code>Boolean</code> - Whether or not the Path is valid.  
<a name="Peer"></a>

## Peer
An in-memory representation of a node in our network.

**Kind**: global class  

* [Peer](#Peer)
    * [new Peer([config])](#new_Peer_new)
    * [.start()](#Peer+start)
    * [.stop()](#Peer+stop)
    * [.listen()](#Peer+listen) ⇒ [<code>Peer</code>](#Peer)

<a name="new_Peer_new"></a>

### new Peer([config])
Create an instance of [Peer](#Peer).


| Param | Type | Default | Description |
| --- | --- | --- | --- |
| [config] | <code>Object</code> |  | Initialization Vector for this peer. |
| [config.listen] | <code>Boolean</code> |  | Whether or not to listen for connections. |
| [config.upnp] | <code>Boolean</code> |  | Whether or not to use UPNP for automatic configuration. |
| [config.port] | <code>Number</code> | <code>7777</code> | Port to use for P2P connections. |
| [config.peers] | <code>Array</code> | <code>[]</code> | List of initial peers. |

<a name="Peer+start"></a>

### peer.start()
Start the Peer.

**Kind**: instance method of [<code>Peer</code>](#Peer)  
<a name="Peer+stop"></a>

### peer.stop()
Stop the peer.

**Kind**: instance method of [<code>Peer</code>](#Peer)  
<a name="Peer+listen"></a>

### peer.listen() ⇒ [<code>Peer</code>](#Peer)
Start listening for connections.

**Kind**: instance method of [<code>Peer</code>](#Peer)  
**Returns**: [<code>Peer</code>](#Peer) - Chainable method.  
**Emits**: <code>Peer#event:ready</code>  
<a name="Reader"></a>

## Reader
Read from a byte stream, seeking valid Fabric messages.

**Kind**: global class  
<a name="new_Reader_new"></a>

### new Reader(settings)
Create an instance of a [Reader](#Reader), which can listen to a byte stream
for valid Fabric messages.


| Param | Type | Description |
| --- | --- | --- |
| settings | <code>Object</code> | Settings for the stream. |

<a name="Remote"></a>

## Remote : [<code>Remote</code>](#Remote)
Interact with a remote [Resource](#Resource).

**Kind**: global class  
**Properties**

| Name | Type |
| --- | --- |
| config | <code>Object</code> | 
| secure | <code>Boolean</code> | 


* [Remote](#Remote) : [<code>Remote</code>](#Remote)
    * [new Remote(target)](#new_Remote_new)
    * [.enumerate()](#Remote+enumerate) ⇒ <code>Configuration</code>
    * [._PUT(path, body)](#Remote+_PUT) ⇒ <code>Mixed</code>
    * [._GET(path, params)](#Remote+_GET) ⇒ <code>Mixed</code>
    * [._POST(path, params)](#Remote+_POST) ⇒ <code>Mixed</code>
    * [._OPTIONS(path, params)](#Remote+_OPTIONS) ⇒ <code>Object</code>
    * [._PATCH(path, body)](#Remote+_PATCH) ⇒ <code>Object</code>
    * [._DELETE(path, params)](#Remote+_DELETE) ⇒ <code>Object</code>

<a name="new_Remote_new"></a>

### new Remote(target)
An in-memory representation of a node in our network.


| Param | Type | Description |
| --- | --- | --- |
| target | <code>Object</code> | Target object. |
| target.host | <code>String</code> | Named host, e.g. "localhost". |
| target.secure | <code>String</code> | Require TLS session. |

<a name="Remote+enumerate"></a>

### remote.enumerate() ⇒ <code>Configuration</code>
Enumerate the available Resources on the remote host.

**Kind**: instance method of [<code>Remote</code>](#Remote)  
<a name="Remote+_PUT"></a>

### remote.\_PUT(path, body) ⇒ <code>Mixed</code>
HTTP PUT against the configured Authority.

**Kind**: instance method of [<code>Remote</code>](#Remote)  
**Returns**: <code>Mixed</code> - [description]  

| Param | Type | Description |
| --- | --- | --- |
| path | <code>String</code> | HTTP Path to request. |
| body | <code>Object</code> | Map of parameters to supply. |

<a name="Remote+_GET"></a>

### remote.\_GET(path, params) ⇒ <code>Mixed</code>
HTTP GET against the configured Authority.

**Kind**: instance method of [<code>Remote</code>](#Remote)  
**Returns**: <code>Mixed</code> - [description]  

| Param | Type | Description |
| --- | --- | --- |
| path | <code>String</code> | HTTP Path to request. |
| params | <code>Object</code> | Map of parameters to supply. |

<a name="Remote+_POST"></a>

### remote.\_POST(path, params) ⇒ <code>Mixed</code>
HTTP POST against the configured Authority.

**Kind**: instance method of [<code>Remote</code>](#Remote)  
**Returns**: <code>Mixed</code> - Result of request.  

| Param | Type | Description |
| --- | --- | --- |
| path | <code>String</code> | HTTP Path to request. |
| params | <code>Object</code> | Map of parameters to supply. |

<a name="Remote+_OPTIONS"></a>

### remote.\_OPTIONS(path, params) ⇒ <code>Object</code>
HTTP OPTIONS on the configured Authority.

**Kind**: instance method of [<code>Remote</code>](#Remote)  
**Returns**: <code>Object</code> - - Full description of remote resource.  

| Param | Type | Description |
| --- | --- | --- |
| path | <code>String</code> | HTTP Path to request. |
| params | <code>Object</code> | Map of parameters to supply. |

<a name="Remote+_PATCH"></a>

### remote.\_PATCH(path, body) ⇒ <code>Object</code>
HTTP PATCH on the configured Authority.

**Kind**: instance method of [<code>Remote</code>](#Remote)  
**Returns**: <code>Object</code> - - Full description of remote resource.  

| Param | Type | Description |
| --- | --- | --- |
| path | <code>String</code> | HTTP Path to request. |
| body | <code>Object</code> | Map of parameters to supply. |

<a name="Remote+_DELETE"></a>

### remote.\_DELETE(path, params) ⇒ <code>Object</code>
HTTP DELETE on the configured Authority.

**Kind**: instance method of [<code>Remote</code>](#Remote)  
**Returns**: <code>Object</code> - - Full description of remote resource.  

| Param | Type | Description |
| --- | --- | --- |
| path | <code>String</code> | HTTP Path to request. |
| params | <code>Object</code> | Map of parameters to supply. |

<a name="Resource"></a>

## Resource
Generic interface for collections of digital objects.

**Kind**: global class  

* [Resource](#Resource)
    * [new Resource(definition)](#new_Resource_new)
    * [.create(obj)](#Resource+create) ⇒ [<code>Vector</code>](#Vector)
    * [.update(id, update)](#Resource+update) ⇒ [<code>Vector</code>](#Vector)

<a name="new_Resource_new"></a>

### new Resource(definition)

| Param | Type | Description |
| --- | --- | --- |
| definition | <code>Object</code> | Initial parameters |

<a name="Resource+create"></a>

### resource.create(obj) ⇒ [<code>Vector</code>](#Vector)
Create an instance of the Resource's type.

**Kind**: instance method of [<code>Resource</code>](#Resource)  
**Returns**: [<code>Vector</code>](#Vector) - Resulting Vector with deterministic identifier.  

| Param | Type | Description |
| --- | --- | --- |
| obj | <code>Object</code> | Map of the instance's properties and values. |

<a name="Resource+update"></a>

### resource.update(id, update) ⇒ [<code>Vector</code>](#Vector)
Modify an existing instance of a Resource by its unique identifier.  Produces a new instance.

**Kind**: instance method of [<code>Resource</code>](#Resource)  
**Returns**: [<code>Vector</code>](#Vector) - Resulting Vector instance with updated identifier.  

| Param | Type | Description |
| --- | --- | --- |
| id | <code>String</code> | Unique ID to update. |
| update | <code>Object</code> | Map of change to make (keys -> values). |

<a name="Router"></a>

## Router ⇐ [<code>Scribe</code>](#Scribe)
Process incoming messages.

**Kind**: global class  
**Extends**: [<code>Scribe</code>](#Scribe)  

* [Router](#Router) ⇐ [<code>Scribe</code>](#Scribe)
    * [new Router(map)](#new_Router_new)
    * [.id](#State+id) : <code>Boolean</code>
    * [.route(msg)](#Router+route) ⇒ <code>Array</code>
    * [.use(plugin, name)](#Router+use) ⇒ [<code>Router</code>](#Router)
    * [.now()](#Scribe+now) ⇒ <code>Number</code>
    * [.trust(source)](#Scribe+trust) ⇒ [<code>Scribe</code>](#Scribe)
    * [.inherits(scribe)](#Scribe+inherits) ⇒ [<code>Scribe</code>](#Scribe)
    * [.toString()](#State+toString) ⇒ <code>String</code>
    * [.serialize([input])](#State+serialize) ⇒ <code>Buffer</code>
    * [.deserialize(input)](#State+deserialize) ⇒ [<code>State</code>](#State)
    * [.fork()](#State+fork) ⇒ [<code>State</code>](#State)
    * [.get(path)](#State+get) ⇒ <code>Mixed</code>
    * [.set(path)](#State+set) ⇒ <code>Mixed</code>
    * [.commit()](#State+commit)
    * [.render()](#State+render) ⇒ <code>String</code>

<a name="new_Router_new"></a>

### new Router(map)
Maintains a list of triggers ("commands") and their behaviors.


| Param | Type | Description |
| --- | --- | --- |
| map | <code>Object</code> | Map of command names => behaviors. |

<a name="State+id"></a>

### router.id : <code>Boolean</code>
Identity function.

**Kind**: instance property of [<code>Router</code>](#Router)  
<a name="Router+route"></a>

### router.route(msg) ⇒ <code>Array</code>
Assembles a list of possible responses to the incoming request.

**Kind**: instance method of [<code>Router</code>](#Router)  
**Returns**: <code>Array</code> - List of outputs generated from the input string.  

| Param | Type | Description |
| --- | --- | --- |
| msg | <code>String</code> | Input message to route. |

<a name="Router+use"></a>

### router.use(plugin, name) ⇒ [<code>Router</code>](#Router)
Attaches a new handler to the router.

**Kind**: instance method of [<code>Router</code>](#Router)  
**Returns**: [<code>Router</code>](#Router) - Configured instance of the router.  

| Param | Type | Description |
| --- | --- | --- |
| plugin | <code>Plugin</code> | Instance of the plugin. |
| name | <code>Plugin.name</code> | Name of the plugin. |

<a name="Scribe+now"></a>

### router.now() ⇒ <code>Number</code>
Retrives the current timestamp, in milliseconds.

**Kind**: instance method of [<code>Router</code>](#Router)  
**Returns**: <code>Number</code> - [Number](Number) representation of the millisecond [Integer](Integer) value.  
<a name="Scribe+trust"></a>

### router.trust(source) ⇒ [<code>Scribe</code>](#Scribe)
Blindly bind event handlers to the [Source](Source).

**Kind**: instance method of [<code>Router</code>](#Router)  
**Returns**: [<code>Scribe</code>](#Scribe) - Instance of the [Scribe](#Scribe).  

| Param | Type | Description |
| --- | --- | --- |
| source | <code>Source</code> | Event stream. |

<a name="Scribe+inherits"></a>

### router.inherits(scribe) ⇒ [<code>Scribe</code>](#Scribe)
Use an existing Scribe instance as a parent.

**Kind**: instance method of [<code>Router</code>](#Router)  
**Returns**: [<code>Scribe</code>](#Scribe) - The configured instance of the Scribe.  

| Param | Type | Description |
| --- | --- | --- |
| scribe | [<code>Scribe</code>](#Scribe) | Instance of Scribe to use as parent. |

<a name="State+toString"></a>

### router.toString() ⇒ <code>String</code>
Unmarshall an existing state to an instance of a [Blob](Blob).

**Kind**: instance method of [<code>Router</code>](#Router)  
**Returns**: <code>String</code> - Serialized [Blob](Blob).  
<a name="State+serialize"></a>

### router.serialize([input]) ⇒ <code>Buffer</code>
Convert to [Buffer](Buffer).

**Kind**: instance method of [<code>Router</code>](#Router)  
**Returns**: <code>Buffer</code> - [Store](#Store)-able blob.  

| Param | Type | Description |
| --- | --- | --- |
| [input] | <code>Mixed</code> | Input to serialize. |

<a name="State+deserialize"></a>

### router.deserialize(input) ⇒ [<code>State</code>](#State)
Take a hex-encoded input and convert to a [State](#State) object.

**Kind**: instance method of [<code>Router</code>](#Router)  
**Returns**: [<code>State</code>](#State) - [description]  

| Param | Type | Description |
| --- | --- | --- |
| input | <code>String</code> | [description] |

<a name="State+fork"></a>

### router.fork() ⇒ [<code>State</code>](#State)
Creates a new child [State](#State), with `@parent` set to
the current [State](#State) by immutable identifier.

**Kind**: instance method of [<code>Router</code>](#Router)  
<a name="State+get"></a>

### router.get(path) ⇒ <code>Mixed</code>
Retrieve a key from the [State](#State).

**Kind**: instance method of [<code>Router</code>](#Router)  

| Param | Type | Description |
| --- | --- | --- |
| path | [<code>Path</code>](#Path) | Key to retrieve. |

<a name="State+set"></a>

### router.set(path) ⇒ <code>Mixed</code>
Set a key in the [State](#State) to a particular value.

**Kind**: instance method of [<code>Router</code>](#Router)  

| Param | Type | Description |
| --- | --- | --- |
| path | [<code>Path</code>](#Path) | Key to retrieve. |

<a name="State+commit"></a>

### router.commit()
Increment the vector clock, broadcast all changes as a transaction.

**Kind**: instance method of [<code>Router</code>](#Router)  
<a name="State+render"></a>

### router.render() ⇒ <code>String</code>
Compose a JSON string for network consumption.

**Kind**: instance method of [<code>Router</code>](#Router)  
**Returns**: <code>String</code> - JSON-encoded [String](String).  
<a name="Scribe"></a>

## Scribe ⇐ [<code>State</code>](#State)
Simple tag-based recordkeeper.

**Kind**: global class  
**Extends**: [<code>State</code>](#State)  
**Properties**

| Name | Type | Description |
| --- | --- | --- |
| config | <code>Object</code> | Current configuration. |


* [Scribe](#Scribe) ⇐ [<code>State</code>](#State)
    * [new Scribe(config)](#new_Scribe_new)
    * [.id](#State+id) : <code>Boolean</code>
    * [.now()](#Scribe+now) ⇒ <code>Number</code>
    * [.trust(source)](#Scribe+trust) ⇒ [<code>Scribe</code>](#Scribe)
    * [.inherits(scribe)](#Scribe+inherits) ⇒ [<code>Scribe</code>](#Scribe)
    * [.toString()](#State+toString) ⇒ <code>String</code>
    * [.serialize([input])](#State+serialize) ⇒ <code>Buffer</code>
    * [.deserialize(input)](#State+deserialize) ⇒ [<code>State</code>](#State)
    * [.fork()](#State+fork) ⇒ [<code>State</code>](#State)
    * [.get(path)](#State+get) ⇒ <code>Mixed</code>
    * [.set(path)](#State+set) ⇒ <code>Mixed</code>
    * [.commit()](#State+commit)
    * [.render()](#State+render) ⇒ <code>String</code>

<a name="new_Scribe_new"></a>

### new Scribe(config)
The "Scribe" is a simple tag-based recordkeeper.


| Param | Type | Description |
| --- | --- | --- |
| config | <code>Object</code> | General configuration object. |
| config.verbose | <code>Boolean</code> | Should the Scribe be noisy? |

<a name="State+id"></a>

### scribe.id : <code>Boolean</code>
Identity function.

**Kind**: instance property of [<code>Scribe</code>](#Scribe)  
<a name="Scribe+now"></a>

### scribe.now() ⇒ <code>Number</code>
Retrives the current timestamp, in milliseconds.

**Kind**: instance method of [<code>Scribe</code>](#Scribe)  
**Returns**: <code>Number</code> - [Number](Number) representation of the millisecond [Integer](Integer) value.  
<a name="Scribe+trust"></a>

### scribe.trust(source) ⇒ [<code>Scribe</code>](#Scribe)
Blindly bind event handlers to the [Source](Source).

**Kind**: instance method of [<code>Scribe</code>](#Scribe)  
**Returns**: [<code>Scribe</code>](#Scribe) - Instance of the [Scribe](#Scribe).  

| Param | Type | Description |
| --- | --- | --- |
| source | <code>Source</code> | Event stream. |

<a name="Scribe+inherits"></a>

### scribe.inherits(scribe) ⇒ [<code>Scribe</code>](#Scribe)
Use an existing Scribe instance as a parent.

**Kind**: instance method of [<code>Scribe</code>](#Scribe)  
**Returns**: [<code>Scribe</code>](#Scribe) - The configured instance of the Scribe.  

| Param | Type | Description |
| --- | --- | --- |
| scribe | [<code>Scribe</code>](#Scribe) | Instance of Scribe to use as parent. |

<a name="State+toString"></a>

### scribe.toString() ⇒ <code>String</code>
Unmarshall an existing state to an instance of a [Blob](Blob).

**Kind**: instance method of [<code>Scribe</code>](#Scribe)  
**Returns**: <code>String</code> - Serialized [Blob](Blob).  
<a name="State+serialize"></a>

### scribe.serialize([input]) ⇒ <code>Buffer</code>
Convert to [Buffer](Buffer).

**Kind**: instance method of [<code>Scribe</code>](#Scribe)  
**Returns**: <code>Buffer</code> - [Store](#Store)-able blob.  

| Param | Type | Description |
| --- | --- | --- |
| [input] | <code>Mixed</code> | Input to serialize. |

<a name="State+deserialize"></a>

### scribe.deserialize(input) ⇒ [<code>State</code>](#State)
Take a hex-encoded input and convert to a [State](#State) object.

**Kind**: instance method of [<code>Scribe</code>](#Scribe)  
**Returns**: [<code>State</code>](#State) - [description]  

| Param | Type | Description |
| --- | --- | --- |
| input | <code>String</code> | [description] |

<a name="State+fork"></a>

### scribe.fork() ⇒ [<code>State</code>](#State)
Creates a new child [State](#State), with `@parent` set to
the current [State](#State) by immutable identifier.

**Kind**: instance method of [<code>Scribe</code>](#Scribe)  
<a name="State+get"></a>

### scribe.get(path) ⇒ <code>Mixed</code>
Retrieve a key from the [State](#State).

**Kind**: instance method of [<code>Scribe</code>](#Scribe)  

| Param | Type | Description |
| --- | --- | --- |
| path | [<code>Path</code>](#Path) | Key to retrieve. |

<a name="State+set"></a>

### scribe.set(path) ⇒ <code>Mixed</code>
Set a key in the [State](#State) to a particular value.

**Kind**: instance method of [<code>Scribe</code>](#Scribe)  

| Param | Type | Description |
| --- | --- | --- |
| path | [<code>Path</code>](#Path) | Key to retrieve. |

<a name="State+commit"></a>

### scribe.commit()
Increment the vector clock, broadcast all changes as a transaction.

**Kind**: instance method of [<code>Scribe</code>](#Scribe)  
<a name="State+render"></a>

### scribe.render() ⇒ <code>String</code>
Compose a JSON string for network consumption.

**Kind**: instance method of [<code>Scribe</code>](#Scribe)  
**Returns**: <code>String</code> - JSON-encoded [String](String).  
<a name="Script"></a>

## Script
**Kind**: global class  
<a name="new_Script_new"></a>

### new Script(config)
Compose a [Script](#Script) for inclusion within a [Contract](Contract).

**Returns**: [<code>Script</code>](#Script) - Instance of the [Script](#Script), ready for use.  

| Param | Type | Description |
| --- | --- | --- |
| config | <code>Mixed</code> | Configuration options for the script. |

<a name="Service"></a>

## Service
The "Service" is a simple model for processing messages in a distributed
system.  [Service](#Service) instances are public interfaces for outside systems,
and typically advertise their presence to the network.

To implement a Service, you will typically need to implement all methods from
this prototype.  In general, `connect` and `send` are the highest-priority
jobs, and by default the `fabric` property will serve as an I/O stream using
familiar semantics.

**Kind**: global class  
**Properties**

| Name | Description |
| --- | --- |
| map | The "map" is a hashtable of "key" => "value" pairs. |


* [Service](#Service)
    * [new Service(settings)](#new_Service_new)
    * [.init()](#Service+init)
    * [.tick()](#Service+tick) ⇒ <code>Number</code>
<<<<<<< HEAD
    * [.trust(source)](#Service+trust) ⇒ <code>Sensemaker</code>
=======
    * [.trust(source)](#Service+trust) ⇒ [<code>Service</code>](#Service)
>>>>>>> c0a538a5
    * [.handler(message)](#Service+handler) ⇒ [<code>Service</code>](#Service)
    * [.lock([duration])](#Service+lock) ⇒ <code>Boolean</code>
    * [.route(msg)](#Service+route) ⇒ <code>Promise</code>
    * [.start()](#Service+start)
    * [._GET(path)](#Service+_GET) ⇒ <code>Promise</code>
    * [._PUT(path, value, [commit])](#Service+_PUT) ⇒ <code>Promise</code>
    * [.connect(notify)](#Service+connect) ⇒ <code>Promise</code>
    * [.send(channel, message)](#Service+send) ⇒ [<code>Service</code>](#Service)
    * [._registerActor(actor)](#Service+_registerActor) ⇒ <code>Promise</code>
    * [._send(message)](#Service+_send)

<a name="new_Service_new"></a>

### new Service(settings)
Create an instance of a Service.


| Param | Type | Default | Description |
| --- | --- | --- | --- |
| settings | <code>Object</code> |  | Configuration for this service. |
| [settings.networking] | <code>Boolean</code> | <code>true</code> | Whether or not to connect to the network. |
| [settings.@data] | <code>Object</code> |  | Internal data to assign. |

<a name="Service+init"></a>

### service.init()
Called by Web Components.
TODO: move to @fabric/http/types/spa

**Kind**: instance method of [<code>Service</code>](#Service)  
<a name="Service+tick"></a>

### service.tick() ⇒ <code>Number</code>
Move forward one clock cycle.

**Kind**: instance method of [<code>Service</code>](#Service)  
<a name="Service+trust"></a>

<<<<<<< HEAD
### service.trust(source) ⇒ <code>Sensemaker</code>
Explicitly trust all events from a known source.

**Kind**: instance method of [<code>Service</code>](#Service)  
**Returns**: <code>Sensemaker</code> - Instance of Sensemaker after binding events.  
=======
### service.trust(source) ⇒ [<code>Service</code>](#Service)
Explicitly trust all events from a known source.

**Kind**: instance method of [<code>Service</code>](#Service)  
**Returns**: [<code>Service</code>](#Service) - Instance of Service after binding events.  
>>>>>>> c0a538a5

| Param | Type | Description |
| --- | --- | --- |
| source | <code>EventEmitter</code> | Emitter of events. |

<a name="Service+handler"></a>

### service.handler(message) ⇒ [<code>Service</code>](#Service)
Default route handler for an incoming message.  Follows the Activity
Streams 2.0 spec: https://www.w3.org/TR/activitystreams-core/

**Kind**: instance method of [<code>Service</code>](#Service)  
**Returns**: [<code>Service</code>](#Service) - Chainable method.  

| Param | Type | Description |
| --- | --- | --- |
| message | <code>Activity</code> | Message object. |

<a name="Service+lock"></a>

### service.lock([duration]) ⇒ <code>Boolean</code>
Attempt to acquire a lock for `duration` seconds.

**Kind**: instance method of [<code>Service</code>](#Service)  
**Returns**: <code>Boolean</code> - true if locked, false if unable to lock.  

| Param | Type | Default | Description |
| --- | --- | --- | --- |
| [duration] | <code>Number</code> | <code>1000</code> | Number of milliseconds to hold lock. |

<a name="Service+route"></a>

### service.route(msg) ⇒ <code>Promise</code>
Resolve a [State](#State) from a particular [Message](#Message) object.

**Kind**: instance method of [<code>Service</code>](#Service)  
**Returns**: <code>Promise</code> - Resolves with resulting [State](#State).  

| Param | Type | Description |
| --- | --- | --- |
| msg | [<code>Message</code>](#Message) | Explicit Fabric [Message](#Message). |

<a name="Service+start"></a>

### service.start()
Start the service, including the initiation of an outbound connection
to any peers designated in the service's configuration.

**Kind**: instance method of [<code>Service</code>](#Service)  
<a name="Service+_GET"></a>

### service.\_GET(path) ⇒ <code>Promise</code>
Retrieve a value from the Service's state.

**Kind**: instance method of [<code>Service</code>](#Service)  
**Returns**: <code>Promise</code> - Resolves with the result.  

| Param | Type | Description |
| --- | --- | --- |
| path | <code>String</code> | Path of the value to retrieve. |

<a name="Service+_PUT"></a>

### service.\_PUT(path, value, [commit]) ⇒ <code>Promise</code>
Store a value in the Service's state.

**Kind**: instance method of [<code>Service</code>](#Service)  
**Returns**: <code>Promise</code> - Resolves with with stored document.  

| Param | Type | Default | Description |
| --- | --- | --- | --- |
| path | <code>String</code> |  | Path to store the value at. |
| value | <code>Object</code> |  | Document to store. |
| [commit] | <code>Boolean</code> | <code>false</code> | Sign the resulting state. |

<a name="Service+connect"></a>

### service.connect(notify) ⇒ <code>Promise</code>
Attach to network.

**Kind**: instance method of [<code>Service</code>](#Service)  
**Returns**: <code>Promise</code> - Resolves to [Fabric](#Fabric).  

| Param | Type | Default | Description |
| --- | --- | --- | --- |
| notify | <code>Boolean</code> | <code>true</code> | Commit to changes. |

<a name="Service+send"></a>

### service.send(channel, message) ⇒ [<code>Service</code>](#Service)
Send a message to a channel.

**Kind**: instance method of [<code>Service</code>](#Service)  
**Returns**: [<code>Service</code>](#Service) - Chainable method.  

| Param | Type | Description |
| --- | --- | --- |
| channel | <code>String</code> | Channel name to which the message will be sent. |
| message | <code>String</code> | Content of the message to send. |

<a name="Service+_registerActor"></a>

### service.\_registerActor(actor) ⇒ <code>Promise</code>
Register an [Actor](#Actor) with the [Service](#Service).

**Kind**: instance method of [<code>Service</code>](#Service)  
**Returns**: <code>Promise</code> - Resolves upon successful registration.  

| Param | Type | Description |
| --- | --- | --- |
| actor | <code>Object</code> | Instance of the [Actor](#Actor). |

<a name="Service+_send"></a>

### service.\_send(message)
Sends a message.

**Kind**: instance method of [<code>Service</code>](#Service)  

| Param | Type | Description |
| --- | --- | --- |
| message | <code>Mixed</code> | Message to send. |

<a name="Session"></a>

## Session
The [Session](#Session) type describes a connection between [Peer](#Peer)
objects, and includes its own lifecycle.

**Kind**: global class  

* [Session](#Session)
    * [new Session(settings)](#new_Session_new)
    * [.start()](#Session+start)
    * [.stop()](#Session+stop)

<a name="new_Session_new"></a>

### new Session(settings)
Creates a new [Session](#Session).


| Param | Type |
| --- | --- |
| settings | <code>Object</code> | 

<a name="Session+start"></a>

### session.start()
Opens the [Session](#Session) for interaction.

**Kind**: instance method of [<code>Session</code>](#Session)  
<a name="Session+stop"></a>

### session.stop()
Closes the [Session](#Session), preventing further interaction.

**Kind**: instance method of [<code>Session</code>](#Session)  
<a name="Snapshot"></a>

## Snapshot
A type of message to be expected from a [Service](#Service).

**Kind**: global class  

* [Snapshot](#Snapshot)
    * [new Snapshot(settings)](#new_Snapshot_new)
    * [.commit()](#Snapshot+commit)

<a name="new_Snapshot_new"></a>

### new Snapshot(settings)
Creates an instance of a [Snapshot](#Snapshot).


| Param | Type | Description |
| --- | --- | --- |
| settings | <code>Object</code> | Map of settings to configure the [Snapshot](#Snapshot) with. |

<a name="Snapshot+commit"></a>

### snapshot.commit()
Retrieves the `sha256` fingerprint for the [Snapshot](#Snapshot) state.

**Kind**: instance method of [<code>Snapshot</code>](#Snapshot)  
<a name="Stack"></a>

## Stack
Manage stacks of data.

**Kind**: global class  

* [Stack](#Stack)
    * [new Stack([list])](#new_Stack_new)
    * [.push(data)](#Stack+push) ⇒ <code>Number</code>

<a name="new_Stack_new"></a>

### new Stack([list])
Create a [Stack](#Stack) instance.


| Param | Type | Default | Description |
| --- | --- | --- | --- |
| [list] | <code>Array</code> | <code>[]</code> | Genesis state for the [Stack](#Stack) instance. |

<a name="Stack+push"></a>

### stack.push(data) ⇒ <code>Number</code>
Push data onto the stack.  Changes the [Stack#frame](Stack#frame) and
[Stack#id](Stack#id).

**Kind**: instance method of [<code>Stack</code>](#Stack)  
**Returns**: <code>Number</code> - Resulting size of the stack.  

| Param | Type | Description |
| --- | --- | --- |
| data | <code>Mixed</code> | Treated as a [State](#State). |

<a name="State"></a>

## State ⇐ <code>EventEmitter</code>
The [State](#State) is the core of most [User](User)-facing interactions.  To
interact with the [User](User), simply propose a change in the state by
committing to the outcome.  This workflow keeps app design quite simple!

**Kind**: global class  
**Extends**: <code>EventEmitter</code>  
**Properties**

| Name | Type | Description |
| --- | --- | --- |
| size | <code>Number</code> | Size of state in bytes. |
| @buffer | <code>Buffer</code> | Byte-for-byte memory representation of state. |
| @type | <code>String</code> | Named type. |
| @data | <code>Mixed</code> | Local instance of the state. |
| @id | <code>String</code> | Unique identifier for this data. |


* [State](#State) ⇐ <code>EventEmitter</code>
    * [new State(data)](#new_State_new)
    * _instance_
        * [.id](#State+id) : <code>Boolean</code>
        * [.toString()](#State+toString) ⇒ <code>String</code>
        * [.serialize([input])](#State+serialize) ⇒ <code>Buffer</code>
        * [.deserialize(input)](#State+deserialize) ⇒ [<code>State</code>](#State)
        * [.fork()](#State+fork) ⇒ [<code>State</code>](#State)
        * [.get(path)](#State+get) ⇒ <code>Mixed</code>
        * [.set(path)](#State+set) ⇒ <code>Mixed</code>
        * [.commit()](#State+commit)
        * [.render()](#State+render) ⇒ <code>String</code>
    * _static_
        * [.fromJSON(input)](#State.fromJSON) ⇒ [<code>State</code>](#State)

<a name="new_State_new"></a>

### new State(data)
Creates a snapshot of some information.


| Param | Type | Description |
| --- | --- | --- |
| data | <code>Mixed</code> | Input data. |

<a name="State+id"></a>

### state.id : <code>Boolean</code>
Identity function.

**Kind**: instance property of [<code>State</code>](#State)  
<a name="State+toString"></a>

### state.toString() ⇒ <code>String</code>
Unmarshall an existing state to an instance of a [Blob](Blob).

**Kind**: instance method of [<code>State</code>](#State)  
**Returns**: <code>String</code> - Serialized [Blob](Blob).  
<a name="State+serialize"></a>

### state.serialize([input]) ⇒ <code>Buffer</code>
Convert to [Buffer](Buffer).

**Kind**: instance method of [<code>State</code>](#State)  
**Returns**: <code>Buffer</code> - [Store](#Store)-able blob.  

| Param | Type | Description |
| --- | --- | --- |
| [input] | <code>Mixed</code> | Input to serialize. |

<a name="State+deserialize"></a>

### state.deserialize(input) ⇒ [<code>State</code>](#State)
Take a hex-encoded input and convert to a [State](#State) object.

**Kind**: instance method of [<code>State</code>](#State)  
**Returns**: [<code>State</code>](#State) - [description]  

| Param | Type | Description |
| --- | --- | --- |
| input | <code>String</code> | [description] |

<a name="State+fork"></a>

### state.fork() ⇒ [<code>State</code>](#State)
Creates a new child [State](#State), with `@parent` set to
the current [State](#State) by immutable identifier.

**Kind**: instance method of [<code>State</code>](#State)  
<a name="State+get"></a>

### state.get(path) ⇒ <code>Mixed</code>
Retrieve a key from the [State](#State).

**Kind**: instance method of [<code>State</code>](#State)  

| Param | Type | Description |
| --- | --- | --- |
| path | [<code>Path</code>](#Path) | Key to retrieve. |

<a name="State+set"></a>

### state.set(path) ⇒ <code>Mixed</code>
Set a key in the [State](#State) to a particular value.

**Kind**: instance method of [<code>State</code>](#State)  

| Param | Type | Description |
| --- | --- | --- |
| path | [<code>Path</code>](#Path) | Key to retrieve. |

<a name="State+commit"></a>

### state.commit()
Increment the vector clock, broadcast all changes as a transaction.

**Kind**: instance method of [<code>State</code>](#State)  
<a name="State+render"></a>

### state.render() ⇒ <code>String</code>
Compose a JSON string for network consumption.

**Kind**: instance method of [<code>State</code>](#State)  
**Returns**: <code>String</code> - JSON-encoded [String](String).  
<a name="State.fromJSON"></a>

### State.fromJSON(input) ⇒ [<code>State</code>](#State)
Marshall an input into an instance of a [State](#State).  States have
absolute authority over their own domain, so choose your States wisely.

**Kind**: static method of [<code>State</code>](#State)  
**Returns**: [<code>State</code>](#State) - Resulting instance of the [State](#State).  

| Param | Type | Description |
| --- | --- | --- |
| input | <code>String</code> | Arbitrary input. |

<a name="Storage"></a>

## Storage
Persistent data storage.

**Kind**: global class  
<a name="new_Storage_new"></a>

### new Storage(config)

| Param | Type | Description |
| --- | --- | --- |
| config | <code>Object</code> | Configuration for internal datastore. |

<a name="Store"></a>

## Store
Long-term storage.

**Kind**: global class  
**Properties**

| Name | Type | Description |
| --- | --- | --- |
| settings | <code>Mixed</code> | Current configuration. |


* [Store](#Store)
    * [new Store([settings])](#new_Store_new)
    * [._REGISTER(obj)](#Store+_REGISTER) ⇒ [<code>Vector</code>](#Vector)
    * [._POST(key, value)](#Store+_POST) ⇒ <code>Promise</code>
    * [.get(key)](#Store+get) ⇒ <code>Promise</code>
    * [.set(key, value)](#Store+set)
    * [.trust(source)](#Store+trust) ⇒ [<code>Store</code>](#Store)
    * [.del(key)](#Store+del)
    * [.flush()](#Store+flush)
    * [.start()](#Store+start) ⇒ <code>Promise</code>

<a name="new_Store_new"></a>

### new Store([settings])
Create an instance of a [Store](#Store) to manage long-term storage, which is
particularly useful when building a user-facing [Product](Product).


| Param | Type | Default | Description |
| --- | --- | --- | --- |
| [settings] | <code>Object</code> | <code>{}</code> | configuration object. |

<a name="Store+_REGISTER"></a>

### store.\_REGISTER(obj) ⇒ [<code>Vector</code>](#Vector)
Registers an [Actor](#Actor).  Necessary to store in a collection.

**Kind**: instance method of [<code>Store</code>](#Store)  
**Returns**: [<code>Vector</code>](#Vector) - Returned from `storage.set`  

| Param | Type | Description |
| --- | --- | --- |
| obj | <code>Object</code> | Instance of the object to store. |

<a name="Store+_POST"></a>

### store.\_POST(key, value) ⇒ <code>Promise</code>
Insert something into a collection.

**Kind**: instance method of [<code>Store</code>](#Store)  
**Returns**: <code>Promise</code> - Resolves on success with a String pointer.  

| Param | Type | Description |
| --- | --- | --- |
| key | <code>String</code> | Path to add data to. |
| value | <code>Mixed</code> | Object to store. |

<a name="Store+get"></a>

### store.get(key) ⇒ <code>Promise</code>
Barebones getter.

**Kind**: instance method of [<code>Store</code>](#Store)  
**Returns**: <code>Promise</code> - Resolves on complete.  `null` if not found.  

| Param | Type | Description |
| --- | --- | --- |
| key | <code>String</code> | Name of data to retrieve. |

<a name="Store+set"></a>

### store.set(key, value)
Set a `key` to a specific `value`.

**Kind**: instance method of [<code>Store</code>](#Store)  

| Param | Type | Description |
| --- | --- | --- |
| key | <code>String</code> | Address of the information. |
| value | <code>Mixed</code> | Content to store at `key`. |

<a name="Store+trust"></a>

### store.trust(source) ⇒ [<code>Store</code>](#Store)
Implicitly trust an [Event](Event) source.

**Kind**: instance method of [<code>Store</code>](#Store)  
**Returns**: [<code>Store</code>](#Store) - Resulting instance of [Store](#Store) with new trust.  

| Param | Type | Description |
| --- | --- | --- |
| source | <code>EventEmitter</code> | Event-emitting source. |

<a name="Store+del"></a>

### store.del(key)
Remove a [Value](#Value) by [Path](#Path).

**Kind**: instance method of [<code>Store</code>](#Store)  

| Param | Type | Description |
| --- | --- | --- |
| key | [<code>Path</code>](#Path) | Key to remove. |

<a name="Store+flush"></a>

### store.flush()
Wipes the storage.

**Kind**: instance method of [<code>Store</code>](#Store)  
<a name="Store+start"></a>

### store.start() ⇒ <code>Promise</code>
Start running the process.

**Kind**: instance method of [<code>Store</code>](#Store)  
**Returns**: <code>Promise</code> - Resolves on complete.  
<a name="Swap"></a>

## Swap : <code>Object</code>
The [Swap](#Swap) contract executes a set of transactions on two distinct
[Chain](#Chain) components, utilizing a secret-reveal mechanism to atomically
execute either the full set or none.

**Kind**: global class  

* [Swap](#Swap) : <code>Object</code>
    * [new Swap([settings])](#new_Swap_new)
    * [.extractSecret(tx, address)](#Swap+extractSecret) ⇒ <code>Mixed</code>

<a name="new_Swap_new"></a>

### new Swap([settings])
Atomically execute a set of transactions across two [Chain](#Chain) components.


| Param | Type | Default | Description |
| --- | --- | --- | --- |
| [settings] | <code>Object</code> | <code>{}</code> | Configuration for the swap. |

<a name="Swap+extractSecret"></a>

### swap.extractSecret(tx, address) ⇒ <code>Mixed</code>
Find an input from the provided transaction which spends from the target
P2SH address.

**Kind**: instance method of [<code>Swap</code>](#Swap)  
**Returns**: <code>Mixed</code> - False on failure, secret value on success.  

| Param | Type | Description |
| --- | --- | --- |
| tx | <code>Transaction</code> | [Transaction](Transaction) to iterate over. |
| address | <code>String</code> | P2SH address to search for. |

<a name="Swarm"></a>

## Swarm : <code>String</code>
Orchestrates a network of peers.

**Kind**: global class  

* [Swarm](#Swarm) : <code>String</code>
    * [new Swarm(config)](#new_Swarm_new)
    * [.trust(source)](#Swarm+trust)
    * [.start()](#Swarm+start) ⇒ <code>Promise</code>

<a name="new_Swarm_new"></a>

### new Swarm(config)
Create an instance of a [Swarm](#Swarm).


| Param | Type | Description |
| --- | --- | --- |
| config | <code>Object</code> | Configuration object. |

<a name="Swarm+trust"></a>

### swarm.trust(source)
Explicitly trust an [EventEmitter](EventEmitter) to provide messages using
the expected [Interface](#Interface), providing [Message](#Message) objects as
the expected [Type](Type).

**Kind**: instance method of [<code>Swarm</code>](#Swarm)  

| Param | Type | Description |
| --- | --- | --- |
| source | <code>EventEmitter</code> | [Actor](#Actor) to utilize. |

<a name="Swarm+start"></a>

### swarm.start() ⇒ <code>Promise</code>
Begin computing.

**Kind**: instance method of [<code>Swarm</code>](#Swarm)  
**Returns**: <code>Promise</code> - Resolves to instance of [Swarm](#Swarm).  
<a name="Transition"></a>

## Transition
The [Transition](#Transition) type reflects a change from one finite
[State](#State) to another.

**Kind**: global class  
<a name="new_Transition_new"></a>

### new Transition(settings)

| Param | Type | Description |
| --- | --- | --- |
| settings | <code>Object</code> | Configuration for the transition object. |

<a name="Tree"></a>

## Tree
Class implementing a Merkle Tree.

**Kind**: global class  

* [Tree](#Tree)
    * [new Tree([settings])](#new_Tree_new)
    * [.addLeaf(leaf)](#Tree+addLeaf) ⇒ [<code>Tree</code>](#Tree)
    * [.getLeaves()](#Tree+getLeaves) ⇒ <code>Array</code>

<a name="new_Tree_new"></a>

### new Tree([settings])
Create an instance of a Tree.


| Param | Type | Description |
| --- | --- | --- |
| [settings] | <code>Object</code> | Configuration. |

<a name="Tree+addLeaf"></a>

### tree.addLeaf(leaf) ⇒ [<code>Tree</code>](#Tree)
Add a leaf to the tree.

**Kind**: instance method of [<code>Tree</code>](#Tree)  

| Param | Type | Description |
| --- | --- | --- |
| leaf | <code>String</code> | Leaf to add to the tree. |

<a name="Tree+getLeaves"></a>

### tree.getLeaves() ⇒ <code>Array</code>
Get a list of the [Tree](#Tree)'s leaves.

**Kind**: instance method of [<code>Tree</code>](#Tree)  
**Returns**: <code>Array</code> - A list of the [Tree](#Tree)'s leaves.  
<a name="Value"></a>

## Value
[Number](Number)-like type.

**Kind**: global class  

* [Value](#Value)
    * [new Value(data)](#new_Value_new)
    * [.value(input)](#Value+value)

<a name="new_Value_new"></a>

### new Value(data)
Use the [Value](#Value) type to interact with [Number](Number)-like objects.


| Param | Type | Description |
| --- | --- | --- |
| data | <code>Mixed</code> | Input value. |

<a name="Value+value"></a>

### value.value(input)
Compute the numeric representation of this input.

**Kind**: instance method of [<code>Value</code>](#Value)  

| Param | Type | Description |
| --- | --- | --- |
| input | <code>String</code> | Input string to seek for value. |

<a name="Vector"></a>

## Vector
**Kind**: global class  

* [Vector](#Vector)
    * [new Vector(origin)](#new_Vector_new)
    * [._serialize(input)](#Vector+_serialize) ⇒ <code>String</code>
    * [.toString(input)](#Vector+toString) ⇒ <code>String</code>

<a name="new_Vector_new"></a>

### new Vector(origin)
An "Initialization" Vector.


| Param | Type | Description |
| --- | --- | --- |
| origin | <code>Object</code> | Input state (will map to `@data`.) |

<a name="Vector+_serialize"></a>

### vector.\_serialize(input) ⇒ <code>String</code>
_serialize is a placeholder, should be discussed.

**Kind**: instance method of [<code>Vector</code>](#Vector)  
**Returns**: <code>String</code> - - resulting string [JSON-encoded version of the local `@data` value.]  

| Param | Type | Description |
| --- | --- | --- |
| input | <code>String</code> | What to serialize.  Defaults to `this.state`. |

<a name="Vector+toString"></a>

### vector.toString(input) ⇒ <code>String</code>
Render the output to a [String](String).

**Kind**: instance method of [<code>Vector</code>](#Vector)  

| Param | Type | Description |
| --- | --- | --- |
| input | <code>Mixed</code> | Arbitrary input. |

<a name="Walker"></a>

## Walker
**Kind**: global class  

* [Walker](#Walker)
    * [new Walker(init)](#new_Walker_new)
    * [._explore(path, [map])](#Walker+_explore) ⇒ <code>Object</code>
    * [._define(dir, [map])](#Walker+_define) ⇒ <code>Object</code>

<a name="new_Walker_new"></a>

### new Walker(init)
The Walker explores a directory tree and maps it to memory.


| Param | Type | Description |
| --- | --- | --- |
| init | [<code>Vector</code>](#Vector) | Initial state tree. |

<a name="Walker+_explore"></a>

### walker.\_explore(path, [map]) ⇒ <code>Object</code>
Explores a directory tree on the local system's disk.

**Kind**: instance method of [<code>Walker</code>](#Walker)  
**Returns**: <code>Object</code> - [description]  

| Param | Type | Default | Description |
| --- | --- | --- | --- |
| path | <code>String</code> |  | [description] |
| [map] | <code>Object</code> | <code>{}</code> | [description] |

<a name="Walker+_define"></a>

### walker.\_define(dir, [map]) ⇒ <code>Object</code>
Explores a directory tree on the local system's disk.

**Kind**: instance method of [<code>Walker</code>](#Walker)  
**Returns**: <code>Object</code> - A hashmap of directory contents.  

| Param | Type | Default | Description |
| --- | --- | --- | --- |
| dir | <code>String</code> |  | Path to crawl on local disk. |
| [map] | <code>Object</code> | <code>{}</code> | Pointer to previous step in stack. |

<a name="Wallet"></a>

## Wallet : <code>Object</code>
Manage keys and track their balances.

**Kind**: global class  
**Properties**

| Name | Type | Description |
| --- | --- | --- |
| id | <code>String</code> | Unique identifier for this [Wallet](#Wallet). |


* [Wallet](#Wallet) : <code>Object</code>
    * [new Wallet([settings])](#new_Wallet_new)
    * [.getAddressForScript(script)](#Wallet+getAddressForScript)
    * [.getAddressFromRedeemScript(redeemScript)](#Wallet+getAddressFromRedeemScript)
    * [.createPricedOrder(order)](#Wallet+createPricedOrder)
    * [._sign(tx)](#Wallet+_sign)
    * [._createCrowdfund(fund)](#Wallet+_createCrowdfund)
    * [._getSwapInputScript(redeemScript, secret)](#Wallet+_getSwapInputScript)
    * [._getRefundInputScript(redeemScript)](#Wallet+_getRefundInputScript)
    * [.publicKeyFromString(input)](#Wallet+publicKeyFromString)
    * [._load(settings)](#Wallet+_load)
    * [.start()](#Wallet+start)

<a name="new_Wallet_new"></a>

### new Wallet([settings])
Create an instance of a [Wallet](#Wallet).


| Param | Type | Default | Description |
| --- | --- | --- | --- |
| [settings] | <code>Object</code> | <code>{}</code> | Configure the wallet. |
| [settings.verbosity] | <code>Number</code> | <code>2</code> | One of: 0 (none), 1 (error), 2 (warning), 3 (notice), 4 (debug), 5 (audit) |
| [settings.key] | <code>Object</code> |  | Key to restore from. |
| [settings.key.seed] | <code>String</code> |  | Mnemonic seed for a restored wallet. |

<a name="Wallet+getAddressForScript"></a>

### wallet.getAddressForScript(script)
Returns a bech32 address for the provided [Script](#Script).

**Kind**: instance method of [<code>Wallet</code>](#Wallet)  

| Param | Type |
| --- | --- |
| script | [<code>Script</code>](#Script) | 

<a name="Wallet+getAddressFromRedeemScript"></a>

### wallet.getAddressFromRedeemScript(redeemScript)
Generate a [BitcoinAddress](BitcoinAddress) for the supplied [BitcoinScript](BitcoinScript).

**Kind**: instance method of [<code>Wallet</code>](#Wallet)  

| Param | Type |
| --- | --- |
| redeemScript | <code>BitcoinScript</code> | 

<a name="Wallet+createPricedOrder"></a>

### wallet.createPricedOrder(order)
Create a priced order.

**Kind**: instance method of [<code>Wallet</code>](#Wallet)  

| Param | Type |
| --- | --- |
| order | <code>Object</code> | 
| order.asset | <code>Object</code> | 
| order.amount | <code>Object</code> | 

<a name="Wallet+_sign"></a>

### wallet.\_sign(tx)
Signs a transaction with the keyring.

**Kind**: instance method of [<code>Wallet</code>](#Wallet)  

| Param | Type |
| --- | --- |
| tx | <code>BcoinTX</code> | 

<a name="Wallet+_createCrowdfund"></a>

### wallet.\_createCrowdfund(fund)
Create a crowdfunding transaction.

**Kind**: instance method of [<code>Wallet</code>](#Wallet)  

| Param | Type |
| --- | --- |
| fund | <code>Object</code> | 

<a name="Wallet+_getSwapInputScript"></a>

### wallet.\_getSwapInputScript(redeemScript, secret)
Generate [Script](#Script) for claiming a [Swap](#Swap).

**Kind**: instance method of [<code>Wallet</code>](#Wallet)  

| Param | Type |
| --- | --- |
| redeemScript | <code>\*</code> | 
| secret | <code>\*</code> | 

<a name="Wallet+_getRefundInputScript"></a>

### wallet.\_getRefundInputScript(redeemScript)
Generate [Script](#Script) for reclaiming funds commited to a [Swap](#Swap).

**Kind**: instance method of [<code>Wallet</code>](#Wallet)  

| Param | Type |
| --- | --- |
| redeemScript | <code>\*</code> | 

<a name="Wallet+publicKeyFromString"></a>

### wallet.publicKeyFromString(input)
Create a public key from a string.

**Kind**: instance method of [<code>Wallet</code>](#Wallet)  

| Param | Type | Description |
| --- | --- | --- |
| input | <code>String</code> | Hex-encoded string to create key from. |

<a name="Wallet+_load"></a>

### wallet.\_load(settings)
Initialize the wallet, including keys and addresses.

**Kind**: instance method of [<code>Wallet</code>](#Wallet)  

| Param | Type |
| --- | --- |
| settings | <code>Object</code> | 

<a name="Wallet+start"></a>

### wallet.start()
Start the wallet, including listening for transactions.

**Kind**: instance method of [<code>Wallet</code>](#Wallet)  
<a name="Worker"></a>

## Worker
Workers are arbitrary containers for processing data.  They can be thought of
almost like "threads", as they run asynchronously over the duration of a
contract's lifetime as "fulfillment conditions" for its closure.

**Kind**: global class  

* [Worker](#Worker)
    * [new Worker(method)](#new_Worker_new)
    * [.compute(input)](#Worker+compute) ⇒ <code>String</code>

<a name="new_Worker_new"></a>

### new Worker(method)

| Param | Type | Description |
| --- | --- | --- |
| method | <code>function</code> | Pure function. |

<a name="Worker+compute"></a>

### worker.compute(input) ⇒ <code>String</code>
Handle a task.

**Kind**: instance method of [<code>Worker</code>](#Worker)  
**Returns**: <code>String</code> - Outcome of the requested job.  

| Param | Type | Description |
| --- | --- | --- |
| input | [<code>Vector</code>](#Vector) | Input vector. |

<a name="Bitcoin"></a>

## Bitcoin ⇐ [<code>Service</code>](#Service)
Manages interaction with the Bitcoin network.

**Kind**: global class  
**Extends**: [<code>Service</code>](#Service)  

* [Bitcoin](#Bitcoin) ⇐ [<code>Service</code>](#Service)
    * [new Bitcoin([settings])](#new_Bitcoin_new)
    * _instance_
        * [.UAString](#Bitcoin+UAString)
        * [.tip](#Bitcoin+tip)
        * [.height](#Bitcoin+height)
        * [.broadcast(tx)](#Bitcoin+broadcast)
        * [._prepareTransaction(obj)](#Bitcoin+_prepareTransaction)
        * [._handleCommittedBlock(block)](#Bitcoin+_handleCommittedBlock)
        * [._handlePeerPacket(msg)](#Bitcoin+_handlePeerPacket)
        * [._handleBlockFromSPV(msg)](#Bitcoin+_handleBlockFromSPV)
        * [._handleTransactionFromSPV(tx)](#Bitcoin+_handleTransactionFromSPV)
        * [._subscribeToShard(shard)](#Bitcoin+_subscribeToShard)
        * [._connectSPV()](#Bitcoin+_connectSPV)
        * [.connect(addr)](#Bitcoin+connect)
        * [.start()](#Bitcoin+start)
        * [.stop()](#Bitcoin+stop)
        * [.init()](#Service+init)
        * [.tick()](#Service+tick) ⇒ <code>Number</code>
<<<<<<< HEAD
        * [.trust(source)](#Service+trust) ⇒ <code>Sensemaker</code>
=======
        * [.trust(source)](#Service+trust) ⇒ [<code>Service</code>](#Service)
>>>>>>> c0a538a5
        * [.handler(message)](#Service+handler) ⇒ [<code>Service</code>](#Service)
        * [.lock([duration])](#Service+lock) ⇒ <code>Boolean</code>
        * [.route(msg)](#Service+route) ⇒ <code>Promise</code>
        * [._GET(path)](#Service+_GET) ⇒ <code>Promise</code>
        * [._PUT(path, value, [commit])](#Service+_PUT) ⇒ <code>Promise</code>
        * [.send(channel, message)](#Service+send) ⇒ [<code>Service</code>](#Service)
        * [._registerActor(actor)](#Service+_registerActor) ⇒ <code>Promise</code>
        * [._send(message)](#Service+_send)
    * _static_
        * [.Transaction](#Bitcoin.Transaction)
        * [.MutableTransaction](#Bitcoin.MutableTransaction)

<a name="new_Bitcoin_new"></a>

### new Bitcoin([settings])
Creates an instance of the Bitcoin service.


| Param | Type | Description |
| --- | --- | --- |
| [settings] | <code>Object</code> | Map of configuration options for the Bitcoin service. |
| [settings.network] | <code>String</code> | One of `regtest`, `testnet`, or `mainnet`. |
| [settings.nodes] | <code>Array</code> | List of address:port pairs to trust. |
| [settings.seeds] | <code>Array</code> | Bitcoin peers to request chain from (address:port). |
| [settings.fullnode] | <code>Boolean</code> | Run a full node. |

<a name="Bitcoin+UAString"></a>

### bitcoin.UAString
User Agent string for the Bitcoin P2P network.

**Kind**: instance property of [<code>Bitcoin</code>](#Bitcoin)  
<a name="Bitcoin+tip"></a>

### bitcoin.tip
Chain tip (block hash of the chain with the most Proof of Work)

**Kind**: instance property of [<code>Bitcoin</code>](#Bitcoin)  
<a name="Bitcoin+height"></a>

### bitcoin.height
Chain height (`=== length - 1`)

**Kind**: instance property of [<code>Bitcoin</code>](#Bitcoin)  
<a name="Bitcoin+broadcast"></a>

### bitcoin.broadcast(tx)
Broadcast a transaction to the Bitcoin network.

**Kind**: instance method of [<code>Bitcoin</code>](#Bitcoin)  
**Unstable**:   

| Param | Type | Description |
| --- | --- | --- |
| tx | <code>TX</code> | Bitcoin transaction |

<a name="Bitcoin+_prepareTransaction"></a>

### bitcoin.\_prepareTransaction(obj)
Prepares a [Transaction](Transaction) for storage.

**Kind**: instance method of [<code>Bitcoin</code>](#Bitcoin)  

| Param | Type | Description |
| --- | --- | --- |
| obj | <code>Transaction</code> | Transaction to prepare. |

<a name="Bitcoin+_handleCommittedBlock"></a>

### bitcoin.\_handleCommittedBlock(block)
Receive a committed block.

**Kind**: instance method of [<code>Bitcoin</code>](#Bitcoin)  

| Param | Type | Description |
| --- | --- | --- |
| block | <code>Block</code> | Block to handle. |

<a name="Bitcoin+_handlePeerPacket"></a>

### bitcoin.\_handlePeerPacket(msg)
Process a message from a peer in the Bitcoin network.

**Kind**: instance method of [<code>Bitcoin</code>](#Bitcoin)  

| Param | Type | Description |
| --- | --- | --- |
| msg | <code>PeerPacket</code> | Message from peer. |

<a name="Bitcoin+_handleBlockFromSPV"></a>

### bitcoin.\_handleBlockFromSPV(msg)
Hand a [Block](Block) message as supplied by an [SPV](SPV) client.

**Kind**: instance method of [<code>Bitcoin</code>](#Bitcoin)  

| Param | Type | Description |
| --- | --- | --- |
| msg | <code>BlockMessage</code> | A [Message](#Message) as passed by the [SPV](SPV) source. |

<a name="Bitcoin+_handleTransactionFromSPV"></a>

### bitcoin.\_handleTransactionFromSPV(tx)
Verify and interpret a [BitcoinTransaction](BitcoinTransaction), as received from an
[SPVSource](SPVSource).

**Kind**: instance method of [<code>Bitcoin</code>](#Bitcoin)  

| Param | Type | Description |
| --- | --- | --- |
| tx | <code>BitcoinTransaction</code> | Incoming transaction from the SPV source. |

<a name="Bitcoin+_subscribeToShard"></a>

### bitcoin.\_subscribeToShard(shard)
Attach event handlers for a supplied list of addresses.

**Kind**: instance method of [<code>Bitcoin</code>](#Bitcoin)  

| Param | Type | Description |
| --- | --- | --- |
| shard | <code>Shard</code> | List of addresses to monitor. |

<a name="Bitcoin+_connectSPV"></a>

### bitcoin.\_connectSPV()
Initiate outbound connections to configured SPV nodes.

**Kind**: instance method of [<code>Bitcoin</code>](#Bitcoin)  
<a name="Bitcoin+connect"></a>

### bitcoin.connect(addr)
Connect to a Fabric [Peer](#Peer).

**Kind**: instance method of [<code>Bitcoin</code>](#Bitcoin)  
**Overrides**: [<code>connect</code>](#Service+connect)  

| Param | Type | Description |
| --- | --- | --- |
| addr | <code>String</code> | Address to connect to. |

<a name="Bitcoin+start"></a>

### bitcoin.start()
Start the Bitcoin service, including the initiation of outbound requests.

**Kind**: instance method of [<code>Bitcoin</code>](#Bitcoin)  
**Overrides**: [<code>start</code>](#Service+start)  
<a name="Bitcoin+stop"></a>

### bitcoin.stop()
Stop the Bitcoin service.

**Kind**: instance method of [<code>Bitcoin</code>](#Bitcoin)  
<a name="Service+init"></a>

### bitcoin.init()
Called by Web Components.
TODO: move to @fabric/http/types/spa

**Kind**: instance method of [<code>Bitcoin</code>](#Bitcoin)  
<a name="Service+tick"></a>

### bitcoin.tick() ⇒ <code>Number</code>
Move forward one clock cycle.

**Kind**: instance method of [<code>Bitcoin</code>](#Bitcoin)  
**Overrides**: [<code>tick</code>](#Service+tick)  
<a name="Service+trust"></a>

<<<<<<< HEAD
### bitcoin.trust(source) ⇒ <code>Sensemaker</code>
Explicitly trust all events from a known source.

**Kind**: instance method of [<code>Bitcoin</code>](#Bitcoin)  
**Returns**: <code>Sensemaker</code> - Instance of Sensemaker after binding events.  
=======
### bitcoin.trust(source) ⇒ [<code>Service</code>](#Service)
Explicitly trust all events from a known source.

**Kind**: instance method of [<code>Bitcoin</code>](#Bitcoin)  
**Returns**: [<code>Service</code>](#Service) - Instance of Service after binding events.  
>>>>>>> c0a538a5

| Param | Type | Description |
| --- | --- | --- |
| source | <code>EventEmitter</code> | Emitter of events. |

<a name="Service+handler"></a>

### bitcoin.handler(message) ⇒ [<code>Service</code>](#Service)
Default route handler for an incoming message.  Follows the Activity
Streams 2.0 spec: https://www.w3.org/TR/activitystreams-core/

**Kind**: instance method of [<code>Bitcoin</code>](#Bitcoin)  
**Returns**: [<code>Service</code>](#Service) - Chainable method.  

| Param | Type | Description |
| --- | --- | --- |
| message | <code>Activity</code> | Message object. |

<a name="Service+lock"></a>

### bitcoin.lock([duration]) ⇒ <code>Boolean</code>
Attempt to acquire a lock for `duration` seconds.

**Kind**: instance method of [<code>Bitcoin</code>](#Bitcoin)  
**Returns**: <code>Boolean</code> - true if locked, false if unable to lock.  

| Param | Type | Default | Description |
| --- | --- | --- | --- |
| [duration] | <code>Number</code> | <code>1000</code> | Number of milliseconds to hold lock. |

<a name="Service+route"></a>

### bitcoin.route(msg) ⇒ <code>Promise</code>
Resolve a [State](#State) from a particular [Message](#Message) object.

**Kind**: instance method of [<code>Bitcoin</code>](#Bitcoin)  
**Returns**: <code>Promise</code> - Resolves with resulting [State](#State).  

| Param | Type | Description |
| --- | --- | --- |
| msg | [<code>Message</code>](#Message) | Explicit Fabric [Message](#Message). |

<a name="Service+_GET"></a>

### bitcoin.\_GET(path) ⇒ <code>Promise</code>
Retrieve a value from the Service's state.

**Kind**: instance method of [<code>Bitcoin</code>](#Bitcoin)  
**Returns**: <code>Promise</code> - Resolves with the result.  

| Param | Type | Description |
| --- | --- | --- |
| path | <code>String</code> | Path of the value to retrieve. |

<a name="Service+_PUT"></a>

### bitcoin.\_PUT(path, value, [commit]) ⇒ <code>Promise</code>
Store a value in the Service's state.

**Kind**: instance method of [<code>Bitcoin</code>](#Bitcoin)  
**Returns**: <code>Promise</code> - Resolves with with stored document.  

| Param | Type | Default | Description |
| --- | --- | --- | --- |
| path | <code>String</code> |  | Path to store the value at. |
| value | <code>Object</code> |  | Document to store. |
| [commit] | <code>Boolean</code> | <code>false</code> | Sign the resulting state. |

<a name="Service+send"></a>

### bitcoin.send(channel, message) ⇒ [<code>Service</code>](#Service)
Send a message to a channel.

**Kind**: instance method of [<code>Bitcoin</code>](#Bitcoin)  
**Returns**: [<code>Service</code>](#Service) - Chainable method.  

| Param | Type | Description |
| --- | --- | --- |
| channel | <code>String</code> | Channel name to which the message will be sent. |
| message | <code>String</code> | Content of the message to send. |

<a name="Service+_registerActor"></a>

### bitcoin.\_registerActor(actor) ⇒ <code>Promise</code>
Register an [Actor](#Actor) with the [Service](#Service).

**Kind**: instance method of [<code>Bitcoin</code>](#Bitcoin)  
**Overrides**: [<code>\_registerActor</code>](#Service+_registerActor)  
**Returns**: <code>Promise</code> - Resolves upon successful registration.  

| Param | Type | Description |
| --- | --- | --- |
| actor | <code>Object</code> | Instance of the [Actor](#Actor). |

<a name="Service+_send"></a>

### bitcoin.\_send(message)
Sends a message.

**Kind**: instance method of [<code>Bitcoin</code>](#Bitcoin)  

| Param | Type | Description |
| --- | --- | --- |
| message | <code>Mixed</code> | Message to send. |

<a name="Bitcoin.Transaction"></a>

### Bitcoin.Transaction
Provides bcoin's implementation of `TX` internally.  This static may be
removed in the future.

**Kind**: static property of [<code>Bitcoin</code>](#Bitcoin)  
<a name="Bitcoin.MutableTransaction"></a>

### Bitcoin.MutableTransaction
Provides bcoin's implementation of `MTX` internally.  This static may be
removed in the future.

**Kind**: static property of [<code>Bitcoin</code>](#Bitcoin)  
<<<<<<< HEAD
=======
<a name="Bitmessage"></a>

## Bitmessage ⇐ [<code>Interface</code>](#Interface)
Manages interaction with the Bitmessage network.

**Kind**: global class  
**Extends**: [<code>Interface</code>](#Interface)  

* [Bitmessage](#Bitmessage) ⇐ [<code>Interface</code>](#Interface)
    * [new Bitmessage([settings])](#new_Bitmessage_new)
    * [.start()](#Bitmessage+start)
    * [.stop()](#Bitmessage+stop)
    * [.log(...inputs)](#Interface+log)
    * [.now()](#Interface+now) ⇒ <code>Number</code>
    * [.cycle(val)](#Interface+cycle)

<a name="new_Bitmessage_new"></a>

### new Bitmessage([settings])
Creates an instance of the Bitmessage service.


| Param | Type | Description |
| --- | --- | --- |
| [settings] | <code>Object</code> | Map of configuration options for the Bitmessage service. |
| [settings.network] | <code>String</code> | One of `regtest`, `testnet`, or `mainnet`. |
| [settings.nodes] | <code>Array</code> | List of address:port pairs to trust. |
| [settings.seeds] | <code>Array</code> | Bitmessage peers to request chain from (address:port). |
| [settings.fullnode] | <code>Boolean</code> | Run a full node. |

<a name="Bitmessage+start"></a>

### bitmessage.start()
Start the Bitmessage service, including the initiation of outbound requests.

**Kind**: instance method of [<code>Bitmessage</code>](#Bitmessage)  
**Overrides**: [<code>start</code>](#Interface+start)  
<a name="Bitmessage+stop"></a>

### bitmessage.stop()
Stop the Bitmessage service.

**Kind**: instance method of [<code>Bitmessage</code>](#Bitmessage)  
**Overrides**: [<code>stop</code>](#Interface+stop)  
<a name="Interface+log"></a>

### bitmessage.log(...inputs)
Log some output to the console.

**Kind**: instance method of [<code>Bitmessage</code>](#Bitmessage)  

| Param | Type | Description |
| --- | --- | --- |
| ...inputs | <code>any</code> | Components of the message to long.  Can be a single {@link} String, many [String](String) objects, or anything else. |

<a name="Interface+now"></a>

### bitmessage.now() ⇒ <code>Number</code>
Returns current timestamp.

**Kind**: instance method of [<code>Bitmessage</code>](#Bitmessage)  
<a name="Interface+cycle"></a>

### bitmessage.cycle(val)
Ticks the clock with a named [Cycle](Cycle).

**Kind**: instance method of [<code>Bitmessage</code>](#Bitmessage)  

| Param | Type | Description |
| --- | --- | --- |
| val | <code>String</code> | Name of cycle to scribe. |

<a name="Elements"></a>

## Elements ⇐ [<code>Interface</code>](#Interface)
Manages interaction with the Elements network.

**Kind**: global class  
**Extends**: [<code>Interface</code>](#Interface)  

* [Elements](#Elements) ⇐ [<code>Interface</code>](#Interface)
    * [new Elements([settings])](#new_Elements_new)
    * [._prepareTransaction(obj)](#Elements+_prepareTransaction)
    * [._handleCommittedBlock(block)](#Elements+_handleCommittedBlock)
    * [._handlePeerPacket(msg)](#Elements+_handlePeerPacket)
    * [._handleBlockFromSPV(msg)](#Elements+_handleBlockFromSPV)
    * [._handleTransactionFromSPV(tx)](#Elements+_handleTransactionFromSPV)
    * [._subscribeToShard(shard)](#Elements+_subscribeToShard)
    * [._connectSPV()](#Elements+_connectSPV)
    * [.connect(addr)](#Elements+connect)
    * [.start()](#Elements+start)
    * [.stop()](#Elements+stop)
    * [.log(...inputs)](#Interface+log)
    * [.now()](#Interface+now) ⇒ <code>Number</code>
    * [.cycle(val)](#Interface+cycle)

<a name="new_Elements_new"></a>

### new Elements([settings])
Creates an instance of the Elements service.


| Param | Type | Description |
| --- | --- | --- |
| [settings] | <code>Object</code> | Map of configuration options for the Elements service. |
| [settings.network] | <code>String</code> | One of `regtest`, `testnet`, or `mainnet`. |
| [settings.nodes] | <code>Array</code> | List of address:port pairs to trust. |
| [settings.seeds] | <code>Array</code> | Elements peers to request chain from (address:port). |
| [settings.fullnode] | <code>Boolean</code> | Run a full node. |

<a name="Elements+_prepareTransaction"></a>

### elements.\_prepareTransaction(obj)
Prepares a [Transaction](Transaction) for storage.

**Kind**: instance method of [<code>Elements</code>](#Elements)  

| Param | Type | Description |
| --- | --- | --- |
| obj | <code>Transaction</code> | Transaction to prepare. |

<a name="Elements+_handleCommittedBlock"></a>

### elements.\_handleCommittedBlock(block)
Receive a committed block.

**Kind**: instance method of [<code>Elements</code>](#Elements)  

| Param | Type | Description |
| --- | --- | --- |
| block | <code>Block</code> | Block to handle. |

<a name="Elements+_handlePeerPacket"></a>

### elements.\_handlePeerPacket(msg)
Process a message from a peer in the Elements network.

**Kind**: instance method of [<code>Elements</code>](#Elements)  

| Param | Type | Description |
| --- | --- | --- |
| msg | <code>PeerPacket</code> | Message from peer. |

<a name="Elements+_handleBlockFromSPV"></a>

### elements.\_handleBlockFromSPV(msg)
Hand a [Block](Block) message as supplied by an [SPV](SPV) client.

**Kind**: instance method of [<code>Elements</code>](#Elements)  

| Param | Type | Description |
| --- | --- | --- |
| msg | <code>BlockMessage</code> | A [Message](#Message) as passed by the [SPV](SPV) source. |

<a name="Elements+_handleTransactionFromSPV"></a>

### elements.\_handleTransactionFromSPV(tx)
Verify and interpret a [ElementsTransaction](ElementsTransaction), as received from an
[SPVSource](SPVSource).

**Kind**: instance method of [<code>Elements</code>](#Elements)  

| Param | Type | Description |
| --- | --- | --- |
| tx | <code>ElementsTransaction</code> | Incoming transaction from the SPV source. |

<a name="Elements+_subscribeToShard"></a>

### elements.\_subscribeToShard(shard)
Attach event handlers for a supplied list of addresses.

**Kind**: instance method of [<code>Elements</code>](#Elements)  

| Param | Type | Description |
| --- | --- | --- |
| shard | <code>Shard</code> | List of addresses to monitor. |

<a name="Elements+_connectSPV"></a>

### elements.\_connectSPV()
Initiate outbound connections to configured SPV nodes.

**Kind**: instance method of [<code>Elements</code>](#Elements)  
<a name="Elements+connect"></a>

### elements.connect(addr)
Connect to a Fabric [Peer](#Peer).

**Kind**: instance method of [<code>Elements</code>](#Elements)  

| Param | Type | Description |
| --- | --- | --- |
| addr | <code>String</code> | Address to connect to. |

<a name="Elements+start"></a>

### elements.start()
Start the Elements service, including the initiation of outbound requests.

**Kind**: instance method of [<code>Elements</code>](#Elements)  
**Overrides**: [<code>start</code>](#Interface+start)  
<a name="Elements+stop"></a>

### elements.stop()
Stop the Elements service.

**Kind**: instance method of [<code>Elements</code>](#Elements)  
**Overrides**: [<code>stop</code>](#Interface+stop)  
<a name="Interface+log"></a>

### elements.log(...inputs)
Log some output to the console.

**Kind**: instance method of [<code>Elements</code>](#Elements)  

| Param | Type | Description |
| --- | --- | --- |
| ...inputs | <code>any</code> | Components of the message to long.  Can be a single {@link} String, many [String](String) objects, or anything else. |

<a name="Interface+now"></a>

### elements.now() ⇒ <code>Number</code>
Returns current timestamp.

**Kind**: instance method of [<code>Elements</code>](#Elements)  
<a name="Interface+cycle"></a>

### elements.cycle(val)
Ticks the clock with a named [Cycle](Cycle).

**Kind**: instance method of [<code>Elements</code>](#Elements)  

| Param | Type | Description |
| --- | --- | --- |
| val | <code>String</code> | Name of cycle to scribe. |

>>>>>>> c0a538a5
<a name="Exchange"></a>

## Exchange
Implements a basic Exchange.

**Kind**: global class  
<a name="new_Exchange_new"></a>

### new Exchange(settings)
Create an instance of the Exchange.  You may run two instances at
once to simulate two-party contracts, or use the Fabric Market to
find and trade with real peers.


| Param | Type | Description |
| --- | --- | --- |
| settings | <code>Object</code> | Map of settings to values. |
| settings.fees | <code>Object</code> | Map of fee settings (all values in BTC). |
| settings.fees.minimum | <code>Object</code> | Minimum fee (satoshis). |

<<<<<<< HEAD
=======
<a name="Liquid"></a>

## Liquid ⇐ [<code>Interface</code>](#Interface)
Manages interaction with the Liquid network.

**Kind**: global class  
**Extends**: [<code>Interface</code>](#Interface)  

* [Liquid](#Liquid) ⇐ [<code>Interface</code>](#Interface)
    * [new Liquid([settings])](#new_Liquid_new)
    * [._prepareTransaction(obj)](#Liquid+_prepareTransaction)
    * [._handleCommittedBlock(block)](#Liquid+_handleCommittedBlock)
    * [._handlePeerPacket(msg)](#Liquid+_handlePeerPacket)
    * [._handleBlockFromSPV(msg)](#Liquid+_handleBlockFromSPV)
    * [._handleTransactionFromSPV(tx)](#Liquid+_handleTransactionFromSPV)
    * [._subscribeToShard(shard)](#Liquid+_subscribeToShard)
    * [._connectSPV()](#Liquid+_connectSPV)
    * [.connect(addr)](#Liquid+connect)
    * [.start()](#Liquid+start)
    * [.stop()](#Liquid+stop)
    * [.log(...inputs)](#Interface+log)
    * [.now()](#Interface+now) ⇒ <code>Number</code>
    * [.cycle(val)](#Interface+cycle)

<a name="new_Liquid_new"></a>

### new Liquid([settings])
Creates an instance of the Liquid service.


| Param | Type | Description |
| --- | --- | --- |
| [settings] | <code>Object</code> | Map of configuration options for the Liquid service. |
| [settings.network] | <code>String</code> | One of `regtest`, `testnet`, or `mainnet`. |
| [settings.nodes] | <code>Array</code> | List of address:port pairs to trust. |
| [settings.seeds] | <code>Array</code> | Liquid peers to request chain from (address:port). |
| [settings.fullnode] | <code>Boolean</code> | Run a full node. |

<a name="Liquid+_prepareTransaction"></a>

### liquid.\_prepareTransaction(obj)
Prepares a [Transaction](Transaction) for storage.

**Kind**: instance method of [<code>Liquid</code>](#Liquid)  

| Param | Type | Description |
| --- | --- | --- |
| obj | <code>Transaction</code> | Transaction to prepare. |

<a name="Liquid+_handleCommittedBlock"></a>

### liquid.\_handleCommittedBlock(block)
Receive a committed block.

**Kind**: instance method of [<code>Liquid</code>](#Liquid)  

| Param | Type | Description |
| --- | --- | --- |
| block | <code>Block</code> | Block to handle. |

<a name="Liquid+_handlePeerPacket"></a>

### liquid.\_handlePeerPacket(msg)
Process a message from a peer in the Liquid network.

**Kind**: instance method of [<code>Liquid</code>](#Liquid)  

| Param | Type | Description |
| --- | --- | --- |
| msg | <code>PeerPacket</code> | Message from peer. |

<a name="Liquid+_handleBlockFromSPV"></a>

### liquid.\_handleBlockFromSPV(msg)
Hand a [Block](Block) message as supplied by an [SPV](SPV) client.

**Kind**: instance method of [<code>Liquid</code>](#Liquid)  

| Param | Type | Description |
| --- | --- | --- |
| msg | <code>BlockMessage</code> | A [Message](#Message) as passed by the [SPV](SPV) source. |

<a name="Liquid+_handleTransactionFromSPV"></a>

### liquid.\_handleTransactionFromSPV(tx)
Verify and interpret a [LiquidTransaction](LiquidTransaction), as received from an
[SPVSource](SPVSource).

**Kind**: instance method of [<code>Liquid</code>](#Liquid)  

| Param | Type | Description |
| --- | --- | --- |
| tx | <code>LiquidTransaction</code> | Incoming transaction from the SPV source. |

<a name="Liquid+_subscribeToShard"></a>

### liquid.\_subscribeToShard(shard)
Attach event handlers for a supplied list of addresses.

**Kind**: instance method of [<code>Liquid</code>](#Liquid)  

| Param | Type | Description |
| --- | --- | --- |
| shard | <code>Shard</code> | List of addresses to monitor. |

<a name="Liquid+_connectSPV"></a>

### liquid.\_connectSPV()
Initiate outbound connections to configured SPV nodes.

**Kind**: instance method of [<code>Liquid</code>](#Liquid)  
<a name="Liquid+connect"></a>

### liquid.connect(addr)
Connect to a Fabric [Peer](#Peer).

**Kind**: instance method of [<code>Liquid</code>](#Liquid)  

| Param | Type | Description |
| --- | --- | --- |
| addr | <code>String</code> | Address to connect to. |

<a name="Liquid+start"></a>

### liquid.start()
Start the Liquid service, including the initiation of outbound requests.

**Kind**: instance method of [<code>Liquid</code>](#Liquid)  
**Overrides**: [<code>start</code>](#Interface+start)  
<a name="Liquid+stop"></a>

### liquid.stop()
Stop the Liquid service.

**Kind**: instance method of [<code>Liquid</code>](#Liquid)  
**Overrides**: [<code>stop</code>](#Interface+stop)  
<a name="Interface+log"></a>

### liquid.log(...inputs)
Log some output to the console.

**Kind**: instance method of [<code>Liquid</code>](#Liquid)  

| Param | Type | Description |
| --- | --- | --- |
| ...inputs | <code>any</code> | Components of the message to long.  Can be a single {@link} String, many [String](String) objects, or anything else. |

<a name="Interface+now"></a>

### liquid.now() ⇒ <code>Number</code>
Returns current timestamp.

**Kind**: instance method of [<code>Liquid</code>](#Liquid)  
<a name="Interface+cycle"></a>

### liquid.cycle(val)
Ticks the clock with a named [Cycle](Cycle).

**Kind**: instance method of [<code>Liquid</code>](#Liquid)  

| Param | Type | Description |
| --- | --- | --- |
| val | <code>String</code> | Name of cycle to scribe. |

<a name="Markdown"></a>

## Markdown
**Kind**: global class  
<a name="new_Markdown_new"></a>

### new Markdown(settings)
Instantiate an instance of the Markdown service.


| Param | Type | Description |
| --- | --- | --- |
| settings | <code>Config</code> | Map of configuration values. |

<a name="Redis"></a>

## Redis
Connect and subscribe to ZeroMQ servers.

**Kind**: global class  

* [Redis](#Redis)
    * [new Redis([settings])](#new_Redis_new)
    * [.start()](#Redis+start) ⇒ [<code>Redis</code>](#Redis)
    * [.stop()](#Redis+stop) ⇒ [<code>Redis</code>](#Redis)

<a name="new_Redis_new"></a>

### new Redis([settings])
Creates an instance of a ZeroMQ subscriber.


| Param | Type | Description |
| --- | --- | --- |
| [settings] | <code>Object</code> | Settings for the Redis connection. |
| [settings.host] | <code>String</code> | Host for the Redis server. |
| [settings.port] | <code>Number</code> | Remote ZeroMQ service port. |

<a name="Redis+start"></a>

### redis.start() ⇒ [<code>Redis</code>](#Redis)
Opens the connection and subscribes to the requested channels.

**Kind**: instance method of [<code>Redis</code>](#Redis)  
**Returns**: [<code>Redis</code>](#Redis) - Instance of the service.  
<a name="Redis+stop"></a>

### redis.stop() ⇒ [<code>Redis</code>](#Redis)
Closes the connection to the Redis server.

**Kind**: instance method of [<code>Redis</code>](#Redis)  
**Returns**: [<code>Redis</code>](#Redis) - Instance of the service.  
>>>>>>> c0a538a5
<a name="ZMQ"></a>

## ZMQ
Connect and subscribe to ZeroMQ publishers.

**Kind**: global class  

* [ZMQ](#ZMQ)
    * [new ZMQ([settings])](#new_ZMQ_new)
    * [.start()](#ZMQ+start) ⇒ [<code>ZMQ</code>](#ZMQ)
    * [.stop()](#ZMQ+stop) ⇒ [<code>ZMQ</code>](#ZMQ)

<a name="new_ZMQ_new"></a>

### new ZMQ([settings])
Creates an instance of a ZeroMQ subscriber.


| Param | Type | Description |
| --- | --- | --- |
| [settings] | <code>Object</code> | Settings for the ZMQ connection. |
| [settings.host] | <code>String</code> | Host for the ZMQ publisher. |
| [settings.port] | <code>Number</code> | Remote ZeroMQ service port. |

<a name="ZMQ+start"></a>

### zmQ.start() ⇒ [<code>ZMQ</code>](#ZMQ)
Opens the connection and subscribes to the requested channels.

**Kind**: instance method of [<code>ZMQ</code>](#ZMQ)  
**Returns**: [<code>ZMQ</code>](#ZMQ) - Instance of the service.  
<a name="ZMQ+stop"></a>

### zmQ.stop() ⇒ [<code>ZMQ</code>](#ZMQ)
Closes the connection to the ZMQ publisher.

**Kind**: instance method of [<code>ZMQ</code>](#ZMQ)  
**Returns**: [<code>ZMQ</code>](#ZMQ) - Instance of the service.  
<a name="HTTPServer"></a>

## ~~HTTPServer~~
***Deprecated***

Deprecated 2021-10-16.

**Kind**: global class  <|MERGE_RESOLUTION|>--- conflicted
+++ resolved
@@ -169,11 +169,15 @@
 <dt><a href="#Bitcoin">Bitcoin</a> ⇐ <code><a href="#Service">Service</a></code></dt>
 <dd><p>Manages interaction with the Bitcoin network.</p>
 </dd>
+<dt><a href="#Bitmessage">Bitmessage</a> ⇐ <code><a href="#Interface">Interface</a></code></dt>
+<dd><p>Manages interaction with the Bitmessage network.</p>
+</dd>
+<dt><a href="#Elements">Elements</a> ⇐ <code><a href="#Interface">Interface</a></code></dt>
+<dd><p>Manages interaction with the Elements network.</p>
+</dd>
 <dt><a href="#Exchange">Exchange</a></dt>
 <dd><p>Implements a basic Exchange.</p>
 </dd>
-<<<<<<< HEAD
-=======
 <dt><a href="#Liquid">Liquid</a> ⇐ <code><a href="#Interface">Interface</a></code></dt>
 <dd><p>Manages interaction with the Liquid network.</p>
 </dd>
@@ -182,7 +186,6 @@
 <dt><a href="#Redis">Redis</a></dt>
 <dd><p>Connect and subscribe to ZeroMQ servers.</p>
 </dd>
->>>>>>> c0a538a5
 <dt><a href="#ZMQ">ZMQ</a></dt>
 <dd><p>Connect and subscribe to ZeroMQ publishers.</p>
 </dd>
@@ -2176,11 +2179,7 @@
     * [new Service(settings)](#new_Service_new)
     * [.init()](#Service+init)
     * [.tick()](#Service+tick) ⇒ <code>Number</code>
-<<<<<<< HEAD
-    * [.trust(source)](#Service+trust) ⇒ <code>Sensemaker</code>
-=======
     * [.trust(source)](#Service+trust) ⇒ [<code>Service</code>](#Service)
->>>>>>> c0a538a5
     * [.handler(message)](#Service+handler) ⇒ [<code>Service</code>](#Service)
     * [.lock([duration])](#Service+lock) ⇒ <code>Boolean</code>
     * [.route(msg)](#Service+route) ⇒ <code>Promise</code>
@@ -2219,19 +2218,11 @@
 **Kind**: instance method of [<code>Service</code>](#Service)  
 <a name="Service+trust"></a>
 
-<<<<<<< HEAD
-### service.trust(source) ⇒ <code>Sensemaker</code>
-Explicitly trust all events from a known source.
-
-**Kind**: instance method of [<code>Service</code>](#Service)  
-**Returns**: <code>Sensemaker</code> - Instance of Sensemaker after binding events.  
-=======
 ### service.trust(source) ⇒ [<code>Service</code>](#Service)
 Explicitly trust all events from a known source.
 
 **Kind**: instance method of [<code>Service</code>](#Service)  
 **Returns**: [<code>Service</code>](#Service) - Instance of Service after binding events.  
->>>>>>> c0a538a5
 
 | Param | Type | Description |
 | --- | --- | --- |
@@ -3184,11 +3175,7 @@
         * [.stop()](#Bitcoin+stop)
         * [.init()](#Service+init)
         * [.tick()](#Service+tick) ⇒ <code>Number</code>
-<<<<<<< HEAD
-        * [.trust(source)](#Service+trust) ⇒ <code>Sensemaker</code>
-=======
         * [.trust(source)](#Service+trust) ⇒ [<code>Service</code>](#Service)
->>>>>>> c0a538a5
         * [.handler(message)](#Service+handler) ⇒ [<code>Service</code>](#Service)
         * [.lock([duration])](#Service+lock) ⇒ <code>Boolean</code>
         * [.route(msg)](#Service+route) ⇒ <code>Promise</code>
@@ -3359,19 +3346,11 @@
 **Overrides**: [<code>tick</code>](#Service+tick)  
 <a name="Service+trust"></a>
 
-<<<<<<< HEAD
-### bitcoin.trust(source) ⇒ <code>Sensemaker</code>
-Explicitly trust all events from a known source.
-
-**Kind**: instance method of [<code>Bitcoin</code>](#Bitcoin)  
-**Returns**: <code>Sensemaker</code> - Instance of Sensemaker after binding events.  
-=======
 ### bitcoin.trust(source) ⇒ [<code>Service</code>](#Service)
 Explicitly trust all events from a known source.
 
 **Kind**: instance method of [<code>Bitcoin</code>](#Bitcoin)  
 **Returns**: [<code>Service</code>](#Service) - Instance of Service after binding events.  
->>>>>>> c0a538a5
 
 | Param | Type | Description |
 | --- | --- | --- |
@@ -3491,8 +3470,6 @@
 removed in the future.
 
 **Kind**: static property of [<code>Bitcoin</code>](#Bitcoin)  
-<<<<<<< HEAD
-=======
 <a name="Bitmessage"></a>
 
 ## Bitmessage ⇐ [<code>Interface</code>](#Interface)
@@ -3729,7 +3706,6 @@
 | --- | --- | --- |
 | val | <code>String</code> | Name of cycle to scribe. |
 
->>>>>>> c0a538a5
 <a name="Exchange"></a>
 
 ## Exchange
@@ -3750,8 +3726,6 @@
 | settings.fees | <code>Object</code> | Map of fee settings (all values in BTC). |
 | settings.fees.minimum | <code>Object</code> | Minimum fee (satoshis). |
 
-<<<<<<< HEAD
-=======
 <a name="Liquid"></a>
 
 ## Liquid ⇐ [<code>Interface</code>](#Interface)
@@ -3968,7 +3942,6 @@
 
 **Kind**: instance method of [<code>Redis</code>](#Redis)  
 **Returns**: [<code>Redis</code>](#Redis) - Instance of the service.  
->>>>>>> c0a538a5
 <a name="ZMQ"></a>
 
 ## ZMQ
