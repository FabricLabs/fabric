--- conflicted
+++ resolved
@@ -3,15 +3,6 @@
 <dl>
 <dt><a href="#module_@fabric/core/services/bitcoin">@fabric/core/services/bitcoin</a> ⇐ <code><a href="#Service">Service</a></code></dt>
 <dd><p>Manages interaction with the Bitcoin network.</p>
-</dd>
-<dt><a href="#module_@fabric/core/services/lightning">@fabric/core/services/lightning</a> ⇐ <code><a href="#Service">Service</a></code></dt>
-<dd><p>Lightning connectivity.</p>
-</dd>
-<dt><a href="#module_@fabric/core/services/matrix">@fabric/core/services/matrix</a> ⇐ <code><a href="#Interface">Interface</a></code></dt>
-<dd><p>Service for interacting with Matrix.</p>
-</dd>
-<dt><a href="#module_@fabric/core/services/shyft">@fabric/core/services/shyft</a> ⇐ <code><a href="#Service">Service</a></code></dt>
-<dd><p>Manages interactivity with the Shyft network.</p>
 </dd>
 </dl>
 
@@ -171,22 +162,11 @@
 almost like &quot;threads&quot;, as they run asynchronously over the duration of a
 contract&#39;s lifetime as &quot;fulfillment conditions&quot; for its closure.</p>
 </dd>
-<<<<<<< HEAD
 <dt><a href="#Exchange">Exchange</a></dt>
 <dd><p>Implements a basic Exchange.</p>
-=======
-<dt><a href="#Bitcoin">Bitcoin</a> ⇐ <code><a href="#Interface">Interface</a></code></dt>
-<dd><p>Manages interaction with the Bitcoin network.</p>
-</dd>
-<dt><a href="#CryptoVoxels">CryptoVoxels</a></dt>
-<dd><p>Experimental <a href="#Interface">Interface</a> for the CryptoVoxels virtual <a href="World">World</a>.</p>
-</dd>
-<dt><a href="#Exchange">Exchange</a></dt>
-<dd><p>Implements a basic Exchange.</p>
 </dd>
 <dt><a href="#Matrix">Matrix</a> ⇐ <code><a href="#Interface">Interface</a></code></dt>
 <dd><p>Service for interacting with Matrix.</p>
->>>>>>> 0e3af8a6
 </dd>
 </dl>
 
@@ -399,87 +379,6 @@
 removed in the future.
 
 **Kind**: static property of [<code>Bitcoin</code>](#module_@fabric/core/services/bitcoin..Bitcoin)  
-<a name="module_@fabric/core/services/lightning"></a>
-
-## @fabric/core/services/lightning ⇐ [<code>Service</code>](#Service)
-Lightning connectivity.
-
-**Extends**: [<code>Service</code>](#Service)  
-<a name="module_@fabric/core/services/matrix"></a>
-
-## @fabric/core/services/matrix ⇐ [<code>Interface</code>](#Interface)
-Service for interacting with Matrix.
-
-**Extends**: [<code>Interface</code>](#Interface)  
-
-* [@fabric/core/services/matrix](#module_@fabric/core/services/matrix) ⇐ [<code>Interface</code>](#Interface)
-    * [~Matrix](#module_@fabric/core/services/matrix..Matrix)
-        * [new Matrix([settings])](#new_module_@fabric/core/services/matrix..Matrix_new)
-        * [.state](#module_@fabric/core/services/matrix..Matrix+state)
-        * [.start()](#module_@fabric/core/services/matrix..Matrix+start)
-        * [.stop()](#module_@fabric/core/services/matrix..Matrix+stop)
-
-<a name="module_@fabric/core/services/matrix..Matrix"></a>
-
-### @fabric/core/services/matrix~Matrix
-**Kind**: inner class of [<code>@fabric/core/services/matrix</code>](#module_@fabric/core/services/matrix)  
-
-* [~Matrix](#module_@fabric/core/services/matrix..Matrix)
-    * [new Matrix([settings])](#new_module_@fabric/core/services/matrix..Matrix_new)
-    * [.state](#module_@fabric/core/services/matrix..Matrix+state)
-    * [.start()](#module_@fabric/core/services/matrix..Matrix+start)
-    * [.stop()](#module_@fabric/core/services/matrix..Matrix+stop)
-
-<a name="new_module_@fabric/core/services/matrix..Matrix_new"></a>
-
-#### new Matrix([settings])
-Create an instance of a Matrix client, connect to the
-network, and relay messages received from therein.
-
-
-| Param | Type | Description |
-| --- | --- | --- |
-| [settings] | <code>Object</code> | Configuration values. |
-
-<a name="module_@fabric/core/services/matrix..Matrix+state"></a>
-
-#### matrix.state
-Getter for [State](#State).
-
-**Kind**: instance property of [<code>Matrix</code>](#module_@fabric/core/services/matrix..Matrix)  
-<a name="module_@fabric/core/services/matrix..Matrix+start"></a>
-
-#### matrix.start()
-Start the service, including the initiation of an outbound connection
-to any peers designated in the service's configuration.
-
-**Kind**: instance method of [<code>Matrix</code>](#module_@fabric/core/services/matrix..Matrix)  
-<a name="module_@fabric/core/services/matrix..Matrix+stop"></a>
-
-#### matrix.stop()
-Stop the service.
-
-**Kind**: instance method of [<code>Matrix</code>](#module_@fabric/core/services/matrix..Matrix)  
-<a name="module_@fabric/core/services/shyft"></a>
-
-## @fabric/core/services/shyft ⇐ [<code>Service</code>](#Service)
-Manages interactivity with the Shyft network.
-
-**Extends**: [<code>Service</code>](#Service)  
-
-* [@fabric/core/services/shyft](#module_@fabric/core/services/shyft) ⇐ [<code>Service</code>](#Service)
-    * [~Shyft](#module_@fabric/core/services/shyft..Shyft)
-        * [new Shyft()](#new_module_@fabric/core/services/shyft..Shyft_new)
-
-<a name="module_@fabric/core/services/shyft..Shyft"></a>
-
-### @fabric/core/services/shyft~Shyft
-**Kind**: inner class of [<code>@fabric/core/services/shyft</code>](#module_@fabric/core/services/shyft)  
-<a name="new_module_@fabric/core/services/shyft..Shyft_new"></a>
-
-#### new Shyft()
-Create a new instance of the Shyft service.
-
 <a name="Actor"></a>
 
 ## Actor
@@ -881,11 +780,7 @@
 **Kind**: global class  
 
 * [CLI](#CLI)
-<<<<<<< HEAD
     * [new CLI([settings])](#new_CLI_new)
-=======
-    * [new CLI(settings)](#new_CLI_new)
->>>>>>> 0e3af8a6
     * [.start()](#CLI+start)
     * [.stop()](#CLI+stop)
 
@@ -1323,6 +1218,7 @@
 * [Hash256](#Hash256)
     * [new Hash256(settings)](#new_Hash256_new)
     * [.digest(input)](#Hash256.digest) ⇒ <code>String</code>
+    * [.reverse()](#Hash256.reverse)
 
 <a name="new_Hash256_new"></a>
 
@@ -1350,6 +1246,12 @@
 | --- | --- | --- |
 | input | <code>String</code> \| <code>Buffer</code> | Content to digest. |
 
+<a name="Hash256.reverse"></a>
+
+### Hash256.reverse()
+Reverses the bytes of the digest.
+
+**Kind**: static method of [<code>Hash256</code>](#Hash256)  
 <a name="HKDF"></a>
 
 ## HKDF
@@ -2456,7 +2358,8 @@
 
 
 * [Service](#Service)
-    * [new Service(config)](#new_Service_new)
+    * [new Service(settings)](#new_Service_new)
+    * [.tick()](#Service+tick) ⇒ <code>Number</code>
     * [.handler(message)](#Service+handler) ⇒ [<code>Service</code>](#Service)
     * [.route(msg)](#Service+route) ⇒ <code>Promise</code>
     * [.start()](#Service+start)
@@ -2469,16 +2372,22 @@
 
 <a name="new_Service_new"></a>
 
-### new Service(config)
+### new Service(settings)
 Create an instance of a Service.
 
 
 | Param | Type | Default | Description |
 | --- | --- | --- | --- |
-| config | <code>Object</code> |  | Configuration for this service. |
-| [config.networking] | <code>Boolean</code> | <code>true</code> | Whether or not to connect to the network. |
-| [config.@data] | <code>Object</code> |  | Internal data to assign. |
-
+| settings | <code>Object</code> |  | Configuration for this service. |
+| [settings.networking] | <code>Boolean</code> | <code>true</code> | Whether or not to connect to the network. |
+| [settings.@data] | <code>Object</code> |  | Internal data to assign. |
+
+<a name="Service+tick"></a>
+
+### service.tick() ⇒ <code>Number</code>
+Move forward one clock cycle.
+
+**Kind**: instance method of [<code>Service</code>](#Service)  
 <a name="Service+handler"></a>
 
 ### service.handler(message) ⇒ [<code>Service</code>](#Service)
@@ -3353,206 +3262,6 @@
 Implements a basic Exchange.
 
 **Kind**: global class  
-<<<<<<< HEAD
-<a name="new_Exchange_new"></a>
-=======
-**Extends**: [<code>Interface</code>](#Interface)  
-
-* [Bitcoin](#Bitcoin) ⇐ [<code>Interface</code>](#Interface)
-    * [new Bitcoin([settings])](#new_Bitcoin_new)
-    * [._prepareTransaction(obj)](#Bitcoin+_prepareTransaction)
-    * [._handleCommittedBlock(block)](#Bitcoin+_handleCommittedBlock)
-    * [._handlePeerPacket(msg)](#Bitcoin+_handlePeerPacket)
-    * [._handleBlockFromSPV(msg)](#Bitcoin+_handleBlockFromSPV)
-    * [._handleTransactionFromSPV(tx)](#Bitcoin+_handleTransactionFromSPV)
-    * [._subscribeToShard(shard)](#Bitcoin+_subscribeToShard)
-    * [._connectSPV()](#Bitcoin+_connectSPV)
-    * [.connect(addr)](#Bitcoin+connect)
-    * [.start()](#Bitcoin+start)
-    * [.stop()](#Bitcoin+stop)
-    * [.cycle(val)](#Interface+cycle)
-    * [.log(...inputs)](#Interface+log)
-    * [.now()](#Interface+now) ⇒ <code>Number</code>
->>>>>>> 0e3af8a6
-
-### new Exchange(settings)
-Create an instance of the Exchange.  You may run two instances at
-once to simulate two-party contracts, or use the Fabric Market to
-find and trade with real peers.
-
-
-| Param | Type | Description |
-| --- | --- | --- |
-<<<<<<< HEAD
-| settings | <code>Object</code> | Map of settings to values. |
-| settings.fees | <code>Object</code> | Map of fee settings (all values in BTC). |
-| settings.fees.minimum | <code>Object</code> | Minimum fee (satoshis). |
-=======
-| [settings] | <code>Object</code> | Map of configuration options for the Bitcoin service. |
-| [settings.network] | <code>String</code> | One of `regtest`, `testnet`, or `mainnet`. |
-| [settings.nodes] | <code>Array</code> | List of address:port pairs to trust. |
-| [settings.seeds] | <code>Array</code> | Bitcoin peers to request chain from (address:port). |
-| [settings.fullnode] | <code>Boolean</code> | Run a full node. |
-
-<a name="Bitcoin+_prepareTransaction"></a>
-
-### bitcoin.\_prepareTransaction(obj)
-Prepares a [Transaction](Transaction) for storage.
-
-**Kind**: instance method of [<code>Bitcoin</code>](#Bitcoin)  
-
-| Param | Type | Description |
-| --- | --- | --- |
-| obj | <code>Transaction</code> | Transaction to prepare. |
-
-<a name="Bitcoin+_handleCommittedBlock"></a>
-
-### bitcoin.\_handleCommittedBlock(block)
-Receive a committed block.
-
-**Kind**: instance method of [<code>Bitcoin</code>](#Bitcoin)  
-
-| Param | Type | Description |
-| --- | --- | --- |
-| block | <code>Block</code> | Block to handle. |
-
-<a name="Bitcoin+_handlePeerPacket"></a>
-
-### bitcoin.\_handlePeerPacket(msg)
-Process a message from a peer in the Bitcoin network.
-
-**Kind**: instance method of [<code>Bitcoin</code>](#Bitcoin)  
-
-| Param | Type | Description |
-| --- | --- | --- |
-| msg | <code>PeerPacket</code> | Message from peer. |
-
-<a name="Bitcoin+_handleBlockFromSPV"></a>
-
-### bitcoin.\_handleBlockFromSPV(msg)
-Hand a [Block](Block) message as supplied by an [SPV](SPV) client.
-
-**Kind**: instance method of [<code>Bitcoin</code>](#Bitcoin)  
-
-| Param | Type | Description |
-| --- | --- | --- |
-| msg | <code>BlockMessage</code> | A [Message](#Message) as passed by the [SPV](SPV) source. |
-
-<a name="Bitcoin+_handleTransactionFromSPV"></a>
-
-### bitcoin.\_handleTransactionFromSPV(tx)
-Verify and interpret a [BitcoinTransaction](BitcoinTransaction), as received from an
-[SPVSource](SPVSource).
-
-**Kind**: instance method of [<code>Bitcoin</code>](#Bitcoin)  
-
-| Param | Type | Description |
-| --- | --- | --- |
-| tx | <code>BitcoinTransaction</code> | Incoming transaction from the SPV source. |
-
-<a name="Bitcoin+_subscribeToShard"></a>
-
-### bitcoin.\_subscribeToShard(shard)
-Attach event handlers for a supplied list of addresses.
-
-**Kind**: instance method of [<code>Bitcoin</code>](#Bitcoin)  
-
-| Param | Type | Description |
-| --- | --- | --- |
-| shard | <code>Shard</code> | List of addresses to monitor. |
-
-<a name="Bitcoin+_connectSPV"></a>
-
-### bitcoin.\_connectSPV()
-Initiate outbound connections to configured SPV nodes.
-
-**Kind**: instance method of [<code>Bitcoin</code>](#Bitcoin)  
-<a name="Bitcoin+connect"></a>
-
-### bitcoin.connect(addr)
-Connect to a Fabric [Peer](#Peer).
-
-**Kind**: instance method of [<code>Bitcoin</code>](#Bitcoin)  
-
-| Param | Type | Description |
-| --- | --- | --- |
-| addr | <code>String</code> | Address to connect to. |
-
-<a name="Bitcoin+start"></a>
-
-### bitcoin.start()
-Start the Bitcoin service, including the initiation of outbound requests.
-
-**Kind**: instance method of [<code>Bitcoin</code>](#Bitcoin)  
-**Overrides**: [<code>start</code>](#Interface+start)  
-<a name="Bitcoin+stop"></a>
-
-### bitcoin.stop()
-Stop the Bitcoin service.
-
-**Kind**: instance method of [<code>Bitcoin</code>](#Bitcoin)  
-**Overrides**: [<code>stop</code>](#Interface+stop)  
-<a name="Interface+cycle"></a>
-
-### bitcoin.cycle(val)
-Ticks the clock with a named [Cycle](Cycle).
-
-**Kind**: instance method of [<code>Bitcoin</code>](#Bitcoin)  
-
-| Param | Type | Description |
-| --- | --- | --- |
-| val | <code>String</code> | Name of cycle to scribe. |
-
-<a name="Interface+log"></a>
-
-### bitcoin.log(...inputs)
-Log some output to the console.
-
-**Kind**: instance method of [<code>Bitcoin</code>](#Bitcoin)  
-
-| Param | Type | Description |
-| --- | --- | --- |
-| ...inputs | <code>any</code> | Components of the message to long.  Can be a single {@link} String, many [String](String) objects, or anything else. |
-
-<a name="Interface+now"></a>
-
-### bitcoin.now() ⇒ <code>Number</code>
-Returns current timestamp.
-
-**Kind**: instance method of [<code>Bitcoin</code>](#Bitcoin)  
-<a name="CryptoVoxels"></a>
-
-## CryptoVoxels
-Experimental [Interface](#Interface) for the CryptoVoxels virtual [World](World).
-
-**Kind**: global class  
-
-* [CryptoVoxels](#CryptoVoxels)
-    * [new CryptoVoxels([settings])](#new_CryptoVoxels_new)
-    * [._load()](#CryptoVoxels+_load)
-
-<a name="new_CryptoVoxels_new"></a>
-
-### new CryptoVoxels([settings])
-Create an instance of the [CryptoVoxels](#CryptoVoxels) interface.
-
-
-| Param | Type | Description |
-| --- | --- | --- |
-| [settings] | <code>Object</code> | Configuration options. |
-
-<a name="CryptoVoxels+_load"></a>
-
-### cryptoVoxels.\_load()
-Load data from [Oracle](#Oracle) source.
-
-**Kind**: instance method of [<code>CryptoVoxels</code>](#CryptoVoxels)  
-<a name="Exchange"></a>
-
-## Exchange
-Implements a basic Exchange.
-
-**Kind**: global class  
 <a name="new_Exchange_new"></a>
 
 ### new Exchange(settings)
@@ -3656,5 +3365,4 @@
 ### matrix.now() ⇒ <code>Number</code>
 Returns current timestamp.
 
-**Kind**: instance method of [<code>Matrix</code>](#Matrix)  
->>>>>>> 0e3af8a6
+**Kind**: instance method of [<code>Matrix</code>](#Matrix)  