--- conflicted
+++ resolved
@@ -153,15 +153,12 @@
 <dd><p>The <a href="#Transition">Transition</a> type reflects a change from one finite
 <a href="#State">State</a> to another.</p>
 </dd>
-<<<<<<< HEAD
-=======
 <dt><a href="#Treasury">Treasury</a></dt>
 <dd><p>Manage a set of KeyPairs and their balances.</p>
 </dd>
 <dt><a href="#Tree">Tree</a></dt>
 <dd><p>Class implementing a Merkle Tree.</p>
 </dd>
->>>>>>> f2d75677
 <dt><a href="#Value">Value</a></dt>
 <dd><p><a href="Number">Number</a>-like type.</p>
 </dd>
@@ -548,10 +545,7 @@
     * [.envelop(selector)](#App+envelop) ⇒ [<code>App</code>](#App)
     * [.use(name, definition)](#App+use) ⇒ [<code>App</code>](#App)
     * [.render()](#App+render) ⇒ <code>String</code>
-<<<<<<< HEAD
-=======
     * [._registerService(name, Service)](#App+_registerService) ⇒ [<code>Service</code>](#Service)
->>>>>>> f2d75677
     * [.now()](#Scribe+now) ⇒ <code>Number</code>
     * [.trust(source)](#Scribe+trust) ⇒ [<code>Scribe</code>](#Scribe)
     * [.inherits(scribe)](#Scribe+inherits) ⇒ [<code>Scribe</code>](#Scribe)
@@ -674,8 +668,6 @@
 **Kind**: instance method of [<code>App</code>](#App)  
 **Overrides**: [<code>render</code>](#State+render)  
 **Returns**: <code>String</code> - Output of the program.  
-<<<<<<< HEAD
-=======
 <a name="App+_registerService"></a>
 
 ### app.\_registerService(name, Service) ⇒ [<code>Service</code>](#Service)
@@ -692,7 +684,6 @@
 | name | <code>String</code> | Internal name of the service. |
 | Service | <code>Class</code> | The ES6 class definition implementing [Service](#Service). |
 
->>>>>>> f2d75677
 <a name="Scribe+now"></a>
 
 ### app.now() ⇒ <code>Number</code>
@@ -3119,8 +3110,6 @@
 | --- | --- | --- |
 | settings | <code>Object</code> | Configuration for the transition object. |
 
-<<<<<<< HEAD
-=======
 <a name="Treasury"></a>
 
 ## Treasury
@@ -3188,7 +3177,6 @@
 
 **Kind**: instance method of [<code>Tree</code>](#Tree)  
 **Returns**: <code>Array</code> - A list of the [Tree](#Tree)'s leaves.  
->>>>>>> f2d75677
 <a name="Value"></a>
 
 ## Value
