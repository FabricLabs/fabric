'use strict';

import Fabric from '../';

const path = require('path');

const Storage = require('./storage');
const Walker = require('./walker');
const Vector = require('./vector');

const _ = require('./functions');

class Oracle extends Vector {
  /**
   * Trusted point-of-reference for external services.
   * @param       {Object} initial - Initialization vector.
   * @constructor
   */
  constructor (init) {
    super();

    this.storage = new Storage({
      path: './data/oracle'
    });
    this.keys = [];

    this.init();
  }

  async start () {
    console.log('[ORACLE]', 'starting...');
    return await this.storage.open();
  }

  async stop () {
    console.log('[ORACLE]', 'stopping...');
    return await this.storage.close();
  }
}

/**
 * Core messaging function for interacting with this object in system-time.
 * @param  {Message} msg Instance of a {@link module:Message} object, validated then transmitted verbatim.
 * @return {Boolean}     Returns `true` on success, `false` on failure.
 */
Oracle.prototype.broadcast = function (msg) {
  return this.emit('message', msg);
};

/**
 * Synchronously reads a local path into memory.
 * @param  {String} path - dir (path to read)
 * @return {Vector} Computed vector.
 */
Oracle.prototype._load = async function bootstrap (dir) {
  let self = this;
  let walker = new Walker();

  console.debug('[ORACLE]', 'bootstrapping:', dir);

  let map = await walker._define(dir, {});
  let list = Object.keys(map);

  console.debug('[ORACLE]', 'list:', list);

  for (var i = 0; i < list.length; i++) {
    let file = path.join('/', list[i]);
    let content = map[list[i]];
    console.debug('[ORACLE]', 'saving:', content.length, 'bytes to', file);
    let result = await self.storage.set(file, content);
    let vector = new Fabric.Vector(result)._sign();
  }

  let tree = list.map(function (x) {
    return x.replace(/^(.*)\/(.*)$/, '$2');
  });

  var response = [];

  try {
    let assets = await self._PUT('/assets', tree);
    self.tree = new Fabric.Vector(assets)._sign();
    response = self.tree;
  } catch (E) {
    console.error(E);
  }

  console.debug('[ORACLE]', 'loaded:', list.length, 'resources from', dir);

  return response;
};

Oracle.prototype._GET = async function (key, params) {
  var result = null;

  try {
    result = await this.storage.get(key);
  } catch (E) {
    console.error(E);
  }

  console.debug('[ORACLE]', '_GET', key, result);

  return result;
};

Oracle.prototype._PUT = async function (key, obj) {
  var output = null;

  console.debug('[ORACLE]', '_PUT', '[0]',  key, typeof obj, obj);

  try {
    let vector = new Vector(obj)._sign();

    console.debug('vector:', vector);

    let result = await this.storage.set(key, vector['@data']);

    output = await this._GET(key);
  } catch (E) {
    console.error(E);
  }

  console.debug('[ORACLE]', '_PUT', '[1]', key, typeof output, output);

  return output;
};

/**
 * Handle a request from a client to `create` an object.
 * @param  {String} key [description]
 * @param  {Object} obj [description]
 * @return {Vector}     [description]
 */
Oracle.prototype._POST = async function (key, obj) {
  let result = null;
  let collection = await this._GET(key);
  let standard = new Vector(collection)._sign();
  let vector = new Vector(obj)._sign();

  console.debug('[ORACLE]', '_POST', 'input:', vector);

  // collection does not exist, or there was an error.
  if (!collection || !(collection instanceof Array)) collection = [];

  collection.push(obj);
  console.log('[ORACLE]', '_POST', 'collection:', collection);

  try {
    let id = key + '/' + vector['@id'];
    let index = await this._PUT(key, collection);

    this.keys.push(key);
    this.keys.push(id);
    
    console.log('inserting:', id, vector);

    result = await this._PUT(id, vector['@data']);
    
    console.log('index:', index);
    console.log('posted:', result);

  } catch (E) {
    console.debug(E);
  }

  return collection[0];
};

Oracle.prototype._PATCH = async function (key, changes) {
  var result = null;

<<<<<<< HEAD
  console.log('[ORACLE]', '_PATCH', key, changes);
=======
  console.debug('[ORACLE]', 'patch', key, changes);
>>>>>>> 8759d426

  try {
    var output = null;

    let start = await this._GET(key);
<<<<<<< HEAD
    let state = new Fabric.Vector(start)._sign();

    console.log('start:', start);
    console.log('state:', state);

    if (typeof state['@data'] === 'string') {
      // TODO: lookup of known id collection
      output = changes;
    } else {
      output = _.merge(state['@data'] || {}, changes);
    }

    console.log('output:', output);

=======
    console.debug('start:', start);
    let output = _.merge(start || {}, changes);
    console.debug('output:', output);
    
>>>>>>> 8759d426
    result = await this._PUT(key, output);
  } catch (E) {
    console.debug(E);
  }

  return result;
};

Oracle.prototype._DELETE = async function (key) {
  await this._PUT(key, null);
  return null;
};

Oracle.prototype._OPTIONS = async function (key) {
  var result = null;

  try {
    result = await this.storage.get(key);
  } catch (E) {
    console.debug(E);
  }

  try {
    result = new Vector(result)._sign();
  } catch (E) {
    console.debug(E);
  }

  return result;
};

Oracle.prototype.flush = async function () {
  console.log('[ORACLE]', 'flush requested:', this.keys);
  
  var result = null;

  for (var i in this.keys) {
    console.log('...flushing', this.keys[i]);
    try {
      result = await this._DELETE(this.keys[i]);
    } catch (E) {
      console.error(E);
    }

    console.log('result:', result);
    //output = result;
  }

  return result;
};

module.exports = Oracle;<|MERGE_RESOLUTION|>--- conflicted
+++ resolved
@@ -170,17 +170,12 @@
 Oracle.prototype._PATCH = async function (key, changes) {
   var result = null;
 
-<<<<<<< HEAD
   console.log('[ORACLE]', '_PATCH', key, changes);
-=======
-  console.debug('[ORACLE]', 'patch', key, changes);
->>>>>>> 8759d426
 
   try {
     var output = null;
 
     let start = await this._GET(key);
-<<<<<<< HEAD
     let state = new Fabric.Vector(start)._sign();
 
     console.log('start:', start);
@@ -195,12 +190,6 @@
 
     console.log('output:', output);
 
-=======
-    console.debug('start:', start);
-    let output = _.merge(start || {}, changes);
-    console.debug('output:', output);
-    
->>>>>>> 8759d426
     result = await this._PUT(key, output);
   } catch (E) {
     console.debug(E);
