--- conflicted
+++ resolved
@@ -10,11 +10,8 @@
  */
 function Worker (method) {
   //self.worker = new Worker('validator.js');
-<<<<<<< HEAD
   this.method = method;
-=======
   this.behaviors = {};
->>>>>>> 0548040f
 }
 
 util.inherits(Worker, Vector);
